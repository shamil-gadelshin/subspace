--- conflicted
+++ resolved
@@ -336,21 +336,13 @@
             });
         }
 
-<<<<<<< HEAD
         let mut element = BytesMut::zeroed(Self::element_size() as usize);
-        if self.read_piece_internal(offset, &mut element)?.is_some() {
+        if let Some(piece_index) = self.read_piece_internal(offset, &mut element)? {
             let element = element.freeze();
             let piece =
                 Piece::try_from(element.slice_ref(&element[PieceIndex::SIZE..][..Piece::SIZE]))
                     .expect("Correct length; qed");
-            Ok(Some(piece))
-=======
-        let mut element = vec![0; Self::element_size() as usize];
-        if let Some(piece_index) = self.read_piece_internal(offset, &mut element)? {
-            let mut piece = Piece::default();
-            piece.copy_from_slice(&element[PieceIndex::SIZE..][..Piece::SIZE]);
             Ok(Some((piece_index, piece)))
->>>>>>> 3ab67818
         } else {
             Ok(None)
         }

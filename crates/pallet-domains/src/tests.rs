use crate::block_tree::DomainBlock;
use crate::domain_registry::{DomainConfig, DomainObject};
use crate::pallet::StateRoots;
use crate::{
    self as pallet_domains, BalanceOf, BlockTree, BundleError, Config, ConsensusBlockHash,
    DomainBlocks, DomainRegistry, ExecutionInbox, ExecutionReceiptOf, FraudProofError,
    FungibleHoldId, HeadReceiptNumber, NextDomainId, Operator, OperatorStatus, Operators,
};
use codec::{Decode, Encode, MaxEncodedLen};
use frame_support::dispatch::RawOrigin;
use frame_support::storage::generator::StorageValue;
use frame_support::traits::{ConstU16, ConstU32, ConstU64, Currency, Hooks};
use frame_support::weights::Weight;
use frame_support::{assert_err, assert_ok, parameter_types, PalletId};
use frame_system::pallet_prelude::*;
use scale_info::TypeInfo;
use sp_core::crypto::Pair;
use sp_core::storage::StorageKey;
use sp_core::{Get, H256, U256};
use sp_domains::fraud_proof::{FraudProof, InvalidBundleProof, InvalidTotalRewardsProof};
use sp_domains::merkle_tree::MerkleTree;
use sp_domains::{
    BundleHeader, DomainId, DomainInstanceData, DomainsHoldIdentifier, ExecutionReceipt,
    GenerateGenesisStateRoot, GenesisReceiptExtension, OpaqueBundle, OperatorId, OperatorPair,
    ProofOfElection, ReceiptHash, RuntimeType, SealedBundleHeader, StakingHoldIdentifier,
};
use sp_runtime::traits::{AccountIdConversion, BlakeTwo256, Hash as HashT, IdentityLookup, Zero};
<<<<<<< HEAD
use sp_runtime::OpaqueExtrinsic;
use sp_state_machine::backend::AsTrieBackend;
use sp_state_machine::{prove_read, Backend, TrieBackendBuilder};
use sp_trie::trie_types::TrieDBMutBuilderV1;
use sp_trie::{PrefixedMemoryDB, StorageProof, TrieMut};
=======
use sp_runtime::{BuildStorage, OpaqueExtrinsic};
>>>>>>> 498c4a23
use sp_version::RuntimeVersion;
use std::sync::atomic::{AtomicU64, Ordering};
use std::sync::Arc;
use subspace_core_primitives::U256 as P256;
use subspace_runtime_primitives::SSC;

type UncheckedExtrinsic = frame_system::mocking::MockUncheckedExtrinsic<Test>;
type Block = frame_system::mocking::MockBlock<Test>;
type Balance = u128;

// TODO: Remove when DomainRegistry is usable.
const DOMAIN_ID: DomainId = DomainId::new(0);

// Operator id used for testing
const OPERATOR_ID: OperatorId = 0u64;

frame_support::construct_runtime!(
    pub struct Test {
        System: frame_system,
        Balances: pallet_balances,
        Domains: pallet_domains,
    }
);

type BlockNumber = u64;
type Hash = H256;

impl frame_system::Config for Test {
    type BaseCallFilter = frame_support::traits::Everything;
    type BlockWeights = ();
    type BlockLength = ();
    type DbWeight = ();
    type RuntimeOrigin = RuntimeOrigin;
    type RuntimeCall = RuntimeCall;
    type Nonce = u64;
    type Hash = Hash;
    type Hashing = BlakeTwo256;
    type AccountId = u64;
    type Lookup = IdentityLookup<Self::AccountId>;
    type Block = Block;
    type RuntimeEvent = RuntimeEvent;
    type BlockHashCount = ConstU64<2>;
    type Version = ();
    type PalletInfo = PalletInfo;
    type AccountData = pallet_balances::AccountData<Balance>;
    type OnNewAccount = ();
    type OnKilledAccount = ();
    type SystemWeightInfo = ();
    type SS58Prefix = ConstU16<42>;
    type OnSetCode = ();
    type MaxConsumers = ConstU32<16>;
}

parameter_types! {
    pub const MaximumReceiptDrift: BlockNumber = 128;
    pub const InitialDomainTxRange: u64 = 3;
    pub const DomainTxRangeAdjustmentInterval: u64 = 100;
    pub const DomainRuntimeUpgradeDelay: BlockNumber = 100;
    pub const MaxBundlesPerBlock: u32 = 10;
    pub const MaxDomainBlockSize: u32 = 1024 * 1024;
    pub const MaxDomainBlockWeight: Weight = Weight::from_parts(1024 * 1024, 0);
    pub const DomainInstantiationDeposit: Balance = 100;
    pub const MaxDomainNameLength: u32 = 16;
    pub const BlockTreePruningDepth: u32 = 16;
}

static CONFIRMATION_DEPTH_K: AtomicU64 = AtomicU64::new(10);

pub struct ConfirmationDepthK;

impl ConfirmationDepthK {
    fn set(new: BlockNumber) {
        CONFIRMATION_DEPTH_K.store(new, Ordering::SeqCst);
    }

    fn get() -> BlockNumber {
        CONFIRMATION_DEPTH_K.load(Ordering::SeqCst)
    }
}

impl Get<BlockNumber> for ConfirmationDepthK {
    fn get() -> BlockNumber {
        Self::get()
    }
}

#[derive(
    PartialEq, Eq, Clone, Encode, Decode, TypeInfo, MaxEncodedLen, Ord, PartialOrd, Copy, Debug,
)]
pub enum HoldIdentifier {
    Domains(DomainsHoldIdentifier),
}

impl pallet_domains::HoldIdentifier<Test> for HoldIdentifier {
    fn staking_pending_deposit(operator_id: OperatorId) -> FungibleHoldId<Test> {
        Self::Domains(DomainsHoldIdentifier::Staking(
            StakingHoldIdentifier::PendingDeposit(operator_id),
        ))
    }

    fn staking_staked(operator_id: OperatorId) -> FungibleHoldId<Test> {
        Self::Domains(DomainsHoldIdentifier::Staking(
            StakingHoldIdentifier::Staked(operator_id),
        ))
    }

    fn staking_pending_unlock(operator_id: OperatorId) -> FungibleHoldId<Test> {
        Self::Domains(DomainsHoldIdentifier::Staking(
            StakingHoldIdentifier::PendingUnlock(operator_id),
        ))
    }

    fn domain_instantiation_id(domain_id: DomainId) -> FungibleHoldId<Test> {
        Self::Domains(DomainsHoldIdentifier::DomainInstantiation(domain_id))
    }
}

parameter_types! {
    pub const MaxHolds: u32 = 10;
    pub const ExistentialDeposit: Balance = 1;
}

impl pallet_balances::Config for Test {
    type MaxLocks = ();
    type MaxReserves = ();
    type ReserveIdentifier = [u8; 8];
    type Balance = Balance;
    type DustRemoval = ();
    type RuntimeEvent = RuntimeEvent;
    type ExistentialDeposit = ExistentialDeposit;
    type AccountStore = System;
    type WeightInfo = ();
    type FreezeIdentifier = ();
    type MaxFreezes = ();
    type RuntimeHoldReason = HoldIdentifier;
    type MaxHolds = MaxHolds;
}

parameter_types! {
    pub const MinOperatorStake: Balance = 100 * SSC;
    pub const StakeWithdrawalLockingPeriod: BlockNumber = 5;
    pub const StakeEpochDuration: BlockNumber = 5;
    pub TreasuryAccount: u64 = PalletId(*b"treasury").into_account_truncating();
    pub const BlockReward: Balance = 10 * SSC;
    pub const MaxPendingStakingOperation: u32 = 100;
}

pub struct MockRandomness;

impl frame_support::traits::Randomness<Hash, BlockNumber> for MockRandomness {
    fn random(_: &[u8]) -> (Hash, BlockNumber) {
        (Default::default(), Default::default())
    }
}

impl pallet_domains::Config for Test {
    type RuntimeEvent = RuntimeEvent;
    type DomainNumber = BlockNumber;
    type DomainHash = sp_core::H256;
    type ConfirmationDepthK = ConfirmationDepthK;
    type DomainRuntimeUpgradeDelay = DomainRuntimeUpgradeDelay;
    type Currency = Balances;
    type HoldIdentifier = HoldIdentifier;
    type WeightInfo = pallet_domains::weights::SubstrateWeight<Test>;
    type InitialDomainTxRange = InitialDomainTxRange;
    type DomainTxRangeAdjustmentInterval = DomainTxRangeAdjustmentInterval;
    type MinOperatorStake = MinOperatorStake;
    type MaxDomainBlockSize = MaxDomainBlockSize;
    type MaxDomainBlockWeight = MaxDomainBlockWeight;
    type MaxBundlesPerBlock = MaxBundlesPerBlock;
    type DomainInstantiationDeposit = DomainInstantiationDeposit;
    type MaxDomainNameLength = MaxDomainNameLength;
    type Share = Balance;
    type BlockTreePruningDepth = BlockTreePruningDepth;
    type StakeWithdrawalLockingPeriod = StakeWithdrawalLockingPeriod;
    type StakeEpochDuration = StakeEpochDuration;
    type TreasuryAccount = TreasuryAccount;
    type MaxPendingStakingOperation = MaxPendingStakingOperation;
    type SudoId = ();
    type Randomness = MockRandomness;
}

pub(crate) fn new_test_ext() -> sp_io::TestExternalities {
    let t = frame_system::GenesisConfig::<Test>::default()
        .build_storage()
        .unwrap();

    t.into()
}

pub(crate) fn new_test_ext_with_extensions() -> sp_io::TestExternalities {
    let version = RuntimeVersion {
        spec_name: "test".into(),
        impl_name: Default::default(),
        authoring_version: 0,
        spec_version: 1,
        impl_version: 1,
        apis: Default::default(),
        transaction_version: 1,
        state_version: 0,
    };

    let mut ext = new_test_ext();
    ext.register_extension(sp_core::traits::ReadRuntimeVersionExt::new(
        ReadRuntimeVersion(version.encode()),
    ));
    ext.register_extension(GenesisReceiptExtension::new(Arc::new(
        GenesisStateRootGenerater,
    )));

    ext
}

pub(crate) fn create_dummy_receipt(
    block_number: BlockNumber,
    consensus_block_hash: Hash,
    parent_domain_block_receipt_hash: H256,
    block_extrinsics_roots: Vec<H256>,
) -> ExecutionReceipt<BlockNumber, Hash, BlockNumber, H256, u128> {
    let (execution_trace, execution_trace_root) = if block_number == 0 {
        (Vec::new(), Default::default())
    } else {
        let execution_trace = vec![H256::random(), H256::random()];
        let trace: Vec<[u8; 32]> = execution_trace
            .iter()
            .map(|r| r.encode().try_into().expect("H256 must fit into [u8; 32]"))
            .collect();
        let execution_trace_root = MerkleTree::from_leaves(trace.as_slice())
            .root()
            .expect("Compute merkle root of trace should success")
            .into();
        (execution_trace, execution_trace_root)
    };
    ExecutionReceipt {
        domain_block_number: block_number,
        domain_block_hash: H256::random(),
        domain_block_extrinsic_root: Default::default(),
        parent_domain_block_receipt_hash,
        consensus_block_number: block_number,
        consensus_block_hash,
        invalid_bundles: Vec::new(),
        block_extrinsics_roots,
        final_state_root: Default::default(),
        execution_trace,
        execution_trace_root,
        total_rewards: 0,
    }
}

fn create_dummy_bundle(
    domain_id: DomainId,
    block_number: BlockNumber,
    consensus_block_hash: Hash,
) -> OpaqueBundle<BlockNumber, Hash, BlockNumber, H256, u128> {
    let execution_receipt = create_dummy_receipt(
        block_number,
        consensus_block_hash,
        Default::default(),
        vec![],
    );
    create_dummy_bundle_with_receipts(
        domain_id,
        OPERATOR_ID,
        Default::default(),
        execution_receipt,
    )
}

pub(crate) fn create_dummy_bundle_with_receipts(
    domain_id: DomainId,
    operator_id: OperatorId,
    bundle_extrinsics_root: H256,
    receipt: ExecutionReceipt<BlockNumber, Hash, BlockNumber, H256, u128>,
) -> OpaqueBundle<BlockNumber, Hash, BlockNumber, H256, u128> {
    let pair = OperatorPair::from_seed(&U256::from(0u32).into());

    let header = BundleHeader {
        proof_of_election: ProofOfElection::dummy(domain_id, operator_id),
        receipt,
        bundle_size: 0u32,
        estimated_bundle_weight: Default::default(),
        bundle_extrinsics_root,
    };

    let signature = pair.sign(header.hash().as_ref());

    OpaqueBundle {
        sealed_header: SealedBundleHeader::new(header, signature),
        extrinsics: Vec::new(),
    }
}

pub(crate) struct GenesisStateRootGenerater;

impl GenerateGenesisStateRoot for GenesisStateRootGenerater {
    fn generate_genesis_state_root(
        &self,
        _domain_id: DomainId,
        _domain_instance_data: DomainInstanceData,
    ) -> Option<H256> {
        Some(Default::default())
    }
}

pub(crate) struct ReadRuntimeVersion(pub Vec<u8>);

impl sp_core::traits::ReadRuntimeVersion for ReadRuntimeVersion {
    fn read_runtime_version(
        &self,
        _wasm_code: &[u8],
        _ext: &mut dyn sp_externalities::Externalities,
    ) -> Result<Vec<u8>, String> {
        Ok(self.0.clone())
    }
}

pub(crate) fn run_to_block<T: Config>(block_number: BlockNumberFor<T>, parent_hash: T::Hash) {
    frame_system::Pallet::<T>::set_block_number(block_number);
    frame_system::Pallet::<T>::initialize(&block_number, &parent_hash, &Default::default());
    <crate::Pallet<T> as Hooks<BlockNumberFor<T>>>::on_initialize(block_number);
    frame_system::Pallet::<T>::finalize();
}

pub(crate) fn register_genesis_domain(creator: u64, operator_ids: Vec<OperatorId>) -> DomainId {
    assert_ok!(crate::Pallet::<Test>::register_domain_runtime(
        RawOrigin::Root.into(),
        b"evm".to_vec(),
        RuntimeType::Evm,
        vec![1, 2, 3, 4],
    ));

    let domain_id = NextDomainId::<Test>::get();
    <Test as Config>::Currency::make_free_balance_be(
        &creator,
        <Test as Config>::DomainInstantiationDeposit::get()
            + <Test as pallet_balances::Config>::ExistentialDeposit::get(),
    );
    crate::Pallet::<Test>::instantiate_domain(
        RawOrigin::Signed(creator).into(),
        DomainConfig {
            domain_name: b"evm-domain".to_vec(),
            runtime_id: 0,
            max_block_size: 1u32,
            max_block_weight: Weight::from_parts(1, 0),
            bundle_slot_probability: (1, 1),
            target_bundles_per_block: 1,
        },
        vec![],
    )
    .unwrap();

    let pair = OperatorPair::from_seed(&U256::from(0u32).into());
    for operator_id in operator_ids {
        Operators::<Test>::insert(
            operator_id,
            Operator {
                signing_key: pair.public(),
                current_domain_id: domain_id,
                next_domain_id: domain_id,
                minimum_nominator_stake: SSC,
                nomination_tax: Default::default(),
                current_total_stake: Zero::zero(),
                current_epoch_rewards: Zero::zero(),
                total_shares: Zero::zero(),
                status: OperatorStatus::Registered,
            },
        );
    }

    domain_id
}

// Submit new head receipt to extend the block tree
pub(crate) fn extend_block_tree(
    domain_id: DomainId,
    operator_id: u64,
    to: u64,
) -> ExecutionReceiptOf<Test> {
    let head_receipt_number = HeadReceiptNumber::<Test>::get(domain_id);
    assert!(head_receipt_number < to);

    let head_node = get_block_tree_node_at::<Test>(domain_id, head_receipt_number).unwrap();
    let mut receipt = head_node.execution_receipt;
    for block_number in (head_receipt_number + 1)..=to {
        // Finilize parent block and initialize block at `block_number`
        run_to_block::<Test>(block_number, receipt.consensus_block_hash);

        // Submit a bundle with the receipt of the last block
        let bundle_extrinsics_root = H256::random();
        let bundle = create_dummy_bundle_with_receipts(
            domain_id,
            operator_id,
            bundle_extrinsics_root,
            receipt,
        );
        assert_ok!(crate::Pallet::<Test>::submit_bundle(
            RawOrigin::None.into(),
            bundle,
        ));

        // Construct a `NewHead` receipt of the just submitted bundle, which will be included in the next bundle
        let head_receipt_number = HeadReceiptNumber::<Test>::get(domain_id);
        let parent_block_tree_node =
            get_block_tree_node_at::<Test>(domain_id, head_receipt_number).unwrap();
        receipt = create_dummy_receipt(
            block_number,
            H256::random(),
            parent_block_tree_node.execution_receipt.hash(),
            vec![bundle_extrinsics_root],
        );
    }

    receipt
}

#[allow(clippy::type_complexity)]
pub(crate) fn get_block_tree_node_at<T: Config>(
    domain_id: DomainId,
    block_number: T::DomainNumber,
) -> Option<DomainBlock<BlockNumberFor<T>, T::Hash, T::DomainNumber, T::DomainHash, BalanceOf<T>>> {
    BlockTree::<T>::get(domain_id, block_number)
        .first()
        .and_then(DomainBlocks::<T>::get)
}

// TODO: Unblock once bundle producer election v2 is finished.
#[test]
#[ignore]
fn test_stale_bundle_should_be_rejected() {
    // Small macro in order to be more readable.
    //
    // We only care about whether the error type is `StaleBundle`.
    macro_rules! assert_stale {
        ($validate_bundle_result:expr) => {
            assert_eq!(
                $validate_bundle_result,
                Err(pallet_domains::BundleError::StaleBundle)
            )
        };
    }

    macro_rules! assert_not_stale {
        ($validate_bundle_result:expr) => {
            assert_ne!(
                $validate_bundle_result,
                Err(pallet_domains::BundleError::StaleBundle)
            )
        };
    }

    ConfirmationDepthK::set(1);
    new_test_ext().execute_with(|| {
        // Create a bundle at genesis block -> #1
        let bundle0 = create_dummy_bundle(DOMAIN_ID, 0, System::parent_hash());
        System::initialize(&1, &System::parent_hash(), &Default::default());
        <Domains as Hooks<BlockNumber>>::on_initialize(1);
        assert_not_stale!(pallet_domains::Pallet::<Test>::validate_bundle(&bundle0));

        // Create a bundle at block #1 -> #2
        let block_hash1 = Hash::random();
        let bundle1 = create_dummy_bundle(DOMAIN_ID, 1, block_hash1);
        System::initialize(&2, &block_hash1, &Default::default());
        <Domains as Hooks<BlockNumber>>::on_initialize(2);
        assert_stale!(pallet_domains::Pallet::<Test>::validate_bundle(&bundle0));
        assert_not_stale!(pallet_domains::Pallet::<Test>::validate_bundle(&bundle1));
    });

    ConfirmationDepthK::set(2);
    new_test_ext().execute_with(|| {
        // Create a bundle at genesis block -> #1
        let bundle0 = create_dummy_bundle(DOMAIN_ID, 0, System::parent_hash());
        System::initialize(&1, &System::parent_hash(), &Default::default());
        <Domains as Hooks<BlockNumber>>::on_initialize(1);
        assert_not_stale!(pallet_domains::Pallet::<Test>::validate_bundle(&bundle0));

        // Create a bundle at block #1 -> #2
        let block_hash1 = Hash::random();
        let bundle1 = create_dummy_bundle(DOMAIN_ID, 1, block_hash1);
        System::initialize(&2, &block_hash1, &Default::default());
        <Domains as Hooks<BlockNumber>>::on_initialize(2);
        assert_stale!(pallet_domains::Pallet::<Test>::validate_bundle(&bundle0));
        assert_not_stale!(pallet_domains::Pallet::<Test>::validate_bundle(&bundle1));

        // Create a bundle at block #2 -> #3
        let block_hash2 = Hash::random();
        let bundle2 = create_dummy_bundle(DOMAIN_ID, 2, block_hash2);
        System::initialize(&3, &block_hash2, &Default::default());
        <Domains as Hooks<BlockNumber>>::on_initialize(3);
        assert_stale!(pallet_domains::Pallet::<Test>::validate_bundle(&bundle0));
        assert_stale!(pallet_domains::Pallet::<Test>::validate_bundle(&bundle1));
        assert_not_stale!(pallet_domains::Pallet::<Test>::validate_bundle(&bundle2));
    });

    ConfirmationDepthK::set(10);
    let confirmation_depth_k = ConfirmationDepthK::get();
    let (dummy_bundles, block_hashes): (Vec<_>, Vec<_>) = (1..=confirmation_depth_k + 2)
        .map(|n| {
            let consensus_block_hash = Hash::random();
            (
                create_dummy_bundle(DOMAIN_ID, n, consensus_block_hash),
                consensus_block_hash,
            )
        })
        .unzip();

    let run_to_block = |n: BlockNumber, block_hashes: Vec<Hash>| {
        System::initialize(&1, &System::parent_hash(), &Default::default());
        <Domains as Hooks<BlockNumber>>::on_initialize(1);
        System::finalize();

        for b in 2..=n {
            System::set_block_number(b);
            System::initialize(&b, &block_hashes[b as usize - 2], &Default::default());
            <Domains as Hooks<BlockNumber>>::on_initialize(b);
            System::finalize();
        }
    };

    new_test_ext().execute_with(|| {
        run_to_block(confirmation_depth_k + 2, block_hashes);
        for bundle in dummy_bundles.iter().take(2) {
            assert_stale!(pallet_domains::Pallet::<Test>::validate_bundle(bundle));
        }
        for bundle in dummy_bundles.iter().skip(2) {
            assert_not_stale!(pallet_domains::Pallet::<Test>::validate_bundle(bundle));
        }
    });
}

#[test]
fn test_calculate_tx_range() {
    let cur_tx_range = P256::from(400_u64);

    assert_eq!(
        cur_tx_range,
        pallet_domains::calculate_tx_range(cur_tx_range, 0, 1000)
    );
    assert_eq!(
        cur_tx_range,
        pallet_domains::calculate_tx_range(cur_tx_range, 1000, 0)
    );

    // Lower bound of 1/4 * current range
    assert_eq!(
        cur_tx_range.checked_div(&P256::from(4_u64)).unwrap(),
        pallet_domains::calculate_tx_range(cur_tx_range, 10, 1000)
    );

    // Upper bound of 4 * current range
    assert_eq!(
        cur_tx_range.checked_mul(&P256::from(4_u64)).unwrap(),
        pallet_domains::calculate_tx_range(cur_tx_range, 8000, 1000)
    );

    // For anything else in the [0.25, 4.0] range, the change ratio should be same as
    // actual / expected
    assert_eq!(
        cur_tx_range.checked_div(&P256::from(4_u64)).unwrap(),
        pallet_domains::calculate_tx_range(cur_tx_range, 250, 1000)
    );
    assert_eq!(
        cur_tx_range.checked_div(&P256::from(2_u64)).unwrap(),
        pallet_domains::calculate_tx_range(cur_tx_range, 500, 1000)
    );
    assert_eq!(
        cur_tx_range.checked_mul(&P256::from(1_u64)).unwrap(),
        pallet_domains::calculate_tx_range(cur_tx_range, 1000, 1000)
    );
    assert_eq!(
        cur_tx_range.checked_mul(&P256::from(2_u64)).unwrap(),
        pallet_domains::calculate_tx_range(cur_tx_range, 2000, 1000)
    );
    assert_eq!(
        cur_tx_range.checked_mul(&P256::from(3_u64)).unwrap(),
        pallet_domains::calculate_tx_range(cur_tx_range, 3000, 1000)
    );
    assert_eq!(
        cur_tx_range.checked_mul(&P256::from(4_u64)).unwrap(),
        pallet_domains::calculate_tx_range(cur_tx_range, 4000, 1000)
    );
}

#[test]
fn test_bundle_fromat_verification() {
    let opaque_extrinsic = |dest: u64, value: u128| -> OpaqueExtrinsic {
        UncheckedExtrinsic {
            signature: None,
            function: RuntimeCall::Balances(pallet_balances::Call::transfer { dest, value }),
        }
        .into()
    };
    new_test_ext().execute_with(|| {
        let domain_id = DomainId::new(0);
        let max_extrincis_count = 10;
        let max_block_size = opaque_extrinsic(0, 0).encoded_size() as u32 * max_extrincis_count;
        let domain_config = DomainConfig {
            domain_name: b"test-domain".to_vec(),
            runtime_id: 0u32,
            max_block_size,
            max_block_weight: Weight::MAX,
            bundle_slot_probability: (1, 1),
            target_bundles_per_block: 1,
        };
        let domain_obj = DomainObject {
            owner_account_id: Default::default(),
            created_at: Default::default(),
            genesis_receipt_hash: Default::default(),
            domain_config,
            raw_genesis_config: None,
        };
        DomainRegistry::<Test>::insert(domain_id, domain_obj);

        let mut valid_bundle = create_dummy_bundle(DOMAIN_ID, 0, System::parent_hash());
        valid_bundle.extrinsics.push(opaque_extrinsic(1, 1));
        valid_bundle.extrinsics.push(opaque_extrinsic(2, 2));
        valid_bundle.sealed_header.header.bundle_extrinsics_root = BlakeTwo256::ordered_trie_root(
            valid_bundle
                .extrinsics
                .iter()
                .map(|xt| xt.encode())
                .collect(),
            sp_core::storage::StateVersion::V1,
        );
        assert_ok!(pallet_domains::Pallet::<Test>::check_bundle_size(
            &valid_bundle,
            max_block_size
        ));
        assert_ok!(pallet_domains::Pallet::<Test>::check_extrinsics_root(
            &valid_bundle
        ));

        // Bundle exceed max size
        let mut too_large_bundle = valid_bundle.clone();
        for i in 0..max_extrincis_count {
            too_large_bundle
                .extrinsics
                .push(opaque_extrinsic(i as u64, i as u128));
        }
        assert_err!(
            pallet_domains::Pallet::<Test>::check_bundle_size(&too_large_bundle, max_block_size),
            BundleError::BundleTooLarge
        );

        // Bundle with wrong value of `bundle_extrinsics_root`
        let mut invalid_extrinsic_root_bundle = valid_bundle.clone();
        invalid_extrinsic_root_bundle
            .sealed_header
            .header
            .bundle_extrinsics_root = H256::random();
        assert_err!(
            pallet_domains::Pallet::<Test>::check_extrinsics_root(&invalid_extrinsic_root_bundle),
            BundleError::InvalidExtrinsicRoot
        );

        // Bundle with wrong value of `extrinsics`
        let mut invalid_extrinsic_root_bundle = valid_bundle.clone();
        invalid_extrinsic_root_bundle.extrinsics[0] = opaque_extrinsic(3, 3);
        assert_err!(
            pallet_domains::Pallet::<Test>::check_extrinsics_root(&invalid_extrinsic_root_bundle),
            BundleError::InvalidExtrinsicRoot
        );

        // Bundle with addtional extrinsic
        let mut invalid_extrinsic_root_bundle = valid_bundle.clone();
        invalid_extrinsic_root_bundle
            .extrinsics
            .push(opaque_extrinsic(4, 4));
        assert_err!(
            pallet_domains::Pallet::<Test>::check_extrinsics_root(&invalid_extrinsic_root_bundle),
            BundleError::InvalidExtrinsicRoot
        );

        // Bundle with missing extrinsic
        let mut invalid_extrinsic_root_bundle = valid_bundle;
        invalid_extrinsic_root_bundle.extrinsics.pop();
        assert_err!(
            pallet_domains::Pallet::<Test>::check_extrinsics_root(&invalid_extrinsic_root_bundle),
            BundleError::InvalidExtrinsicRoot
        );
    });
}

#[test]
fn test_invalid_fraud_proof() {
    let creator = 0u64;
    let operator_id = 1u64;
    let head_domain_number = 10;
    let mut ext = new_test_ext_with_extensions();
    ext.execute_with(|| {
        let domain_id = register_genesis_domain(creator, vec![operator_id]);
        extend_block_tree(domain_id, operator_id, head_domain_number + 1);
        assert_eq!(
            HeadReceiptNumber::<Test>::get(domain_id),
            head_domain_number
        );

        // Fraud proof target the genesis ER is invalid
        let bad_receipt_at = 0;
        let bad_receipt_hash = get_block_tree_node_at::<Test>(domain_id, bad_receipt_at)
            .unwrap()
            .execution_receipt
            .hash();
        let fraud_proof = FraudProof::dummy_fraud_proof(domain_id, bad_receipt_hash);
        assert_eq!(
            Domains::validate_fraud_proof(&fraud_proof),
            Err(FraudProofError::ChallengingGenesisReceipt)
        );

        // Fraud proof target unknown ER is invalid
        let bad_receipt_hash = H256::random();
        let fraud_proof = FraudProof::dummy_fraud_proof(domain_id, bad_receipt_hash);
        assert_eq!(
            Domains::validate_fraud_proof(&fraud_proof),
            Err(FraudProofError::BadReceiptNotFound)
        );
    });
}

#[test]
fn test_invalid_total_rewards_fraud_proof() {
    let creator = 0u64;
    let operator_id = 1u64;
    let head_domain_number = 10;
    let mut ext = new_test_ext_with_extensions();
    ext.execute_with(|| {
        let domain_id = register_genesis_domain(creator, vec![operator_id]);
        extend_block_tree(domain_id, operator_id, head_domain_number + 1);
        assert_eq!(
            HeadReceiptNumber::<Test>::get(domain_id),
            head_domain_number
        );

        let bad_receipt_at = 8;
        let bad_receipt = get_block_tree_node_at::<Test>(domain_id, bad_receipt_at)
            .unwrap()
            .execution_receipt;

        let bad_receipt_hash = bad_receipt.hash();
        let (fraud_proof, root) = generate_invalid_total_rewards_fraud_proof::<Test>(
            domain_id,
            bad_receipt_hash,
            bad_receipt_at,
            bad_receipt.domain_block_hash,
            // set different reward in the storage and generate proof for that value
            bad_receipt.total_rewards + 1,
        );

        StateRoots::<Test>::insert(
            (domain_id, bad_receipt_at, bad_receipt.domain_block_hash),
            root,
        );
        assert_ok!(Domains::validate_fraud_proof(&fraud_proof),);
    });
}

fn generate_invalid_total_rewards_fraud_proof<T: Config>(
    domain_id: DomainId,
    bad_receipt_hash: ReceiptHash,
    domain_number: T::BlockNumber,
    domain_block_hash: T::Hash,
    rewards: BalanceOf<T>,
) -> (FraudProof<T::BlockNumber, T::Hash>, T::Hash) {
    let storage_key =
        sp_domains::fraud_proof::OperatorBlockRewards::storage_value_final_key().to_vec();
    let mut root = T::Hash::default();
    let mut mdb = PrefixedMemoryDB::<T::Hashing>::default();
    {
        let mut trie = TrieDBMutBuilderV1::new(&mut mdb, &mut root).build();
        trie.insert(&storage_key, &rewards.encode()).unwrap();
    };

    let backend = TrieBackendBuilder::new(mdb, root).build();
    let (root, storage_proof) = storage_proof_for_key::<T, _>(backend, StorageKey(storage_key));
    (
        FraudProof::InvalidBundle(InvalidBundleProof::TotalRewards(InvalidTotalRewardsProof {
            domain_id,
            bad_receipt_hash,
            block_number: domain_number,
            domain_block_hash,
            storage_proof,
        })),
        root,
    )
}

fn storage_proof_for_key<T: Config, B: Backend<T::Hashing> + AsTrieBackend<T::Hashing>>(
    backend: B,
    key: StorageKey,
) -> (T::Hash, StorageProof) {
    let state_version = sp_runtime::StateVersion::default();
    let root = backend.storage_root(std::iter::empty(), state_version).0;
    let proof = StorageProof::new(prove_read(backend, &[key]).unwrap().iter_nodes().cloned());
    (root, proof)
}

#[test]
fn test_basic_fraud_proof_processing() {
    let creator = 0u64;
    let operator_id = 1u64;
    let head_domain_number = BlockTreePruningDepth::get() as u64 * 2;
    let bad_receipt_at = head_domain_number - BlockTreePruningDepth::get() as u64 / 2;
    let mut ext = new_test_ext_with_extensions();
    ext.execute_with(|| {
        let domain_id = register_genesis_domain(creator, vec![operator_id]);
        extend_block_tree(domain_id, operator_id, head_domain_number + 1);
        assert_eq!(
            HeadReceiptNumber::<Test>::get(domain_id),
            head_domain_number
        );

        // Construct and submit fraud proof that target ER at `head_domain_number - BlockTreePruningDepth::get() / 2`
        let bad_receipt = get_block_tree_node_at::<Test>(domain_id, bad_receipt_at)
            .unwrap()
            .execution_receipt;
        let bad_receipt_hash = bad_receipt.hash();
        let fraud_proof = FraudProof::dummy_fraud_proof(domain_id, bad_receipt_hash);
        assert_ok!(Domains::submit_fraud_proof(
            RawOrigin::None.into(),
            Box::new(fraud_proof)
        ));

        // The head receipt number should be reverted to `bad_receipt_at - 1`
        let head_receipt_number_after_fraud_proof = HeadReceiptNumber::<Test>::get(domain_id);
        assert_eq!(head_receipt_number_after_fraud_proof, bad_receipt_at - 1);

        for block_number in bad_receipt_at..=head_domain_number {
            // The targetted ER and all its descendants should be removed from the block tree
            assert!(BlockTree::<Test>::get(domain_id, block_number).is_empty());

            // The other data that used to verify ER should not be removed, such that the honest
            // operator can re-submit the valid ER
            assert!(
                !ExecutionInbox::<Test>::get((domain_id, block_number, block_number)).is_empty()
            );
            assert!(ConsensusBlockHash::<Test>::get(domain_id, block_number).is_some());
        }

        // Re-submit the valid ER
        let resubmit_receipt = bad_receipt;
        let bundle = create_dummy_bundle_with_receipts(
            domain_id,
            operator_id,
            H256::random(),
            resubmit_receipt,
        );
        assert_ok!(Domains::submit_bundle(RawOrigin::None.into(), bundle,));
        assert_eq!(
            HeadReceiptNumber::<Test>::get(domain_id),
            head_receipt_number_after_fraud_proof + 1
        );
    });
}

#[test]
fn test_fraud_proof_prune_fraudulent_branch_of_receipt() {
    let creator = 0u64;
    let operator_id = 1u64;
    let head_domain_number = BlockTreePruningDepth::get() as u64 * 2;
    let bad_receipt_start_at = head_domain_number - BlockTreePruningDepth::get() as u64 / 2;
    let mut ext = new_test_ext_with_extensions();
    ext.execute_with(|| {
        let domain_id = register_genesis_domain(creator, vec![operator_id]);
        extend_block_tree(domain_id, operator_id, head_domain_number + 1);
        assert_eq!(
            HeadReceiptNumber::<Test>::get(domain_id),
            head_domain_number
        );

        // Construct a fraudulent branch of ER in the block tree start at `head_domain_number - BlockTreePruningDepth::get() / 2`
        let mut bad_receipts = vec![];
        for i in 0..3 {
            let bad_receipt_at = bad_receipt_start_at + i;
            let bad_receipt = {
                let mut er = get_block_tree_node_at::<Test>(domain_id, bad_receipt_at)
                    .unwrap()
                    .execution_receipt;
                er.final_state_root = H256::random();
                if let Some(h) = bad_receipts.last() {
                    er.parent_domain_block_receipt_hash = *h;
                }
                er
            };
            let bad_receipt_hash = bad_receipt.hash();
            let bundle = create_dummy_bundle_with_receipts(
                domain_id,
                operator_id,
                H256::random(),
                bad_receipt,
            );
            assert_ok!(Domains::submit_bundle(RawOrigin::None.into(), bundle));
            bad_receipts.push(bad_receipt_hash);

            assert_eq!(BlockTree::<Test>::get(domain_id, bad_receipt_at).len(), 2);
            assert!(DomainBlocks::<Test>::get(bad_receipt_hash).is_some());
        }

        // Construct and submit a fraud proof for the fraudulent branch of ER
        let fraud_proof = FraudProof::dummy_fraud_proof(domain_id, bad_receipts[0]);
        assert_ok!(Domains::submit_fraud_proof(
            RawOrigin::None.into(),
            Box::new(fraud_proof)
        ));

        // The head receipt number should be unchanged since the best branch of ER is valid
        // and only the fraudulent branch of ER should be removed from the block tree
        assert_eq!(
            HeadReceiptNumber::<Test>::get(domain_id),
            head_domain_number
        );
        for i in 0..3 {
            let bad_receipt_at = bad_receipt_start_at + i;
            assert_eq!(BlockTree::<Test>::get(domain_id, bad_receipt_at).len(), 1);
            assert!(DomainBlocks::<Test>::get(bad_receipts[i as usize]).is_none());
        }
    });
}<|MERGE_RESOLUTION|>--- conflicted
+++ resolved
@@ -25,15 +25,11 @@
     ProofOfElection, ReceiptHash, RuntimeType, SealedBundleHeader, StakingHoldIdentifier,
 };
 use sp_runtime::traits::{AccountIdConversion, BlakeTwo256, Hash as HashT, IdentityLookup, Zero};
-<<<<<<< HEAD
-use sp_runtime::OpaqueExtrinsic;
+use sp_runtime::{BuildStorage, OpaqueExtrinsic};
 use sp_state_machine::backend::AsTrieBackend;
 use sp_state_machine::{prove_read, Backend, TrieBackendBuilder};
 use sp_trie::trie_types::TrieDBMutBuilderV1;
 use sp_trie::{PrefixedMemoryDB, StorageProof, TrieMut};
-=======
-use sp_runtime::{BuildStorage, OpaqueExtrinsic};
->>>>>>> 498c4a23
 use sp_version::RuntimeVersion;
 use std::sync::atomic::{AtomicU64, Ordering};
 use std::sync::Arc;
@@ -792,10 +788,10 @@
 fn generate_invalid_total_rewards_fraud_proof<T: Config>(
     domain_id: DomainId,
     bad_receipt_hash: ReceiptHash,
-    domain_number: T::BlockNumber,
+    domain_number: BlockNumberFor<T>,
     domain_block_hash: T::Hash,
     rewards: BalanceOf<T>,
-) -> (FraudProof<T::BlockNumber, T::Hash>, T::Hash) {
+) -> (FraudProof<BlockNumberFor<T>, T::Hash>, T::Hash) {
     let storage_key =
         sp_domains::fraud_proof::OperatorBlockRewards::storage_value_final_key().to_vec();
     let mut root = T::Hash::default();

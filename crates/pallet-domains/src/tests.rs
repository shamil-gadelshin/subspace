--- conflicted
+++ resolved
@@ -190,11 +190,8 @@
     pub const BlockReward: Balance = 10 * SSC;
     pub const MaxPendingStakingOperation: u32 = 100;
     pub const MaxNominators: u32 = 5;
-<<<<<<< HEAD
     pub const DomainsPalletId: PalletId = PalletId(*b"domains_");
-=======
     pub const DomainChainByteFee: Balance = 1;
->>>>>>> cbd11c27
 }
 
 pub struct MockRandomness;

use crate::block_tree::BlockTreeNode;
use crate::domain_registry::{DomainConfig, DomainObject};
use crate::staking::Operator;
use crate::{
    self as pallet_domains, BalanceOf, BlockSlot, BlockTree, BlockTreeNodes, BundleError, Config,
    ConsensusBlockHash, DomainBlockNumberFor, DomainHashingFor, DomainRegistry, ExecutionInbox,
    ExecutionReceiptOf, FraudProofError, FungibleHoldId, HeadReceiptNumber, NextDomainId,
    Operators,
};
use codec::{Decode, Encode, MaxEncodedLen};
use domain_runtime_primitives::opaque::Header as DomainHeader;
use domain_runtime_primitives::BlockNumber as DomainBlockNumber;
use frame_support::dispatch::{DispatchInfo, RawOrigin};
use frame_support::traits::{ConstU64, Currency, Hooks, VariantCount};
use frame_support::weights::constants::ParityDbWeight;
use frame_support::weights::{IdentityFee, Weight};
use frame_support::{assert_err, assert_ok, derive_impl, parameter_types, PalletId};
use frame_system::mocking::MockUncheckedExtrinsic;
use frame_system::pallet_prelude::*;
use scale_info::TypeInfo;
use sp_core::crypto::Pair;
use sp_core::{Get, H256, U256};
use sp_domains::merkle_tree::MerkleTree;
use sp_domains::storage::RawGenesis;
use sp_domains::{
    BundleHeader, ChainId, DomainId, DomainsHoldIdentifier, ExecutionReceipt, InboxedBundle,
    OpaqueBundle, OperatorAllowList, OperatorId, OperatorPair, ProofOfElection, RuntimeType,
    SealedBundleHeader, StakingHoldIdentifier,
};
use sp_domains_fraud_proof::fraud_proof::FraudProof;
use sp_runtime::traits::{
    AccountIdConversion, BlakeTwo256, BlockNumberProvider, Hash as HashT, IdentityLookup, One,
};
use sp_runtime::transaction_validity::TransactionValidityError;
use sp_runtime::{BuildStorage, OpaqueExtrinsic, Saturating};
use sp_version::RuntimeVersion;
use subspace_core_primitives::U256 as P256;
use subspace_runtime_primitives::{Moment, StorageFee, SSC};

type UncheckedExtrinsic = frame_system::mocking::MockUncheckedExtrinsic<Test>;
type Block = frame_system::mocking::MockBlock<Test>;
type Balance = u128;

// TODO: Remove when DomainRegistry is usable.
const DOMAIN_ID: DomainId = DomainId::new(0);

// Operator id used for testing
const OPERATOR_ID: OperatorId = 0u64;

frame_support::construct_runtime!(
    pub struct Test {
        System: frame_system,
        Timestamp: pallet_timestamp,
        Balances: pallet_balances,
        Domains: pallet_domains,
        DomainExecutive: domain_pallet_executive,
        BlockFees: pallet_block_fees,
    }
);

type BlockNumber = u64;
type Hash = H256;
type AccountId = u128;

#[derive_impl(frame_system::config_preludes::TestDefaultConfig)]
impl frame_system::Config for Test {
    type Block = Block;
    type Hash = Hash;
    type AccountId = AccountId;
    type Lookup = IdentityLookup<Self::AccountId>;
    type AccountData = pallet_balances::AccountData<Balance>;
    type DbWeight = ParityDbWeight;
}

parameter_types! {
    pub const MaximumReceiptDrift: BlockNumber = 128;
    pub const InitialDomainTxRange: u64 = 3;
    pub const DomainTxRangeAdjustmentInterval: u64 = 100;
    pub const DomainRuntimeUpgradeDelay: BlockNumber = 100;
    pub const MaxBundlesPerBlock: u32 = 10;
    pub const MaxDomainBlockSize: u32 = 1024 * 1024;
    pub const MaxDomainBlockWeight: Weight = Weight::from_parts(1024 * 1024, 0);
    pub const DomainInstantiationDeposit: Balance = 100;
    pub const MaxDomainNameLength: u32 = 16;
    pub const BlockTreePruningDepth: u32 = 16;
    pub const SlotProbability: (u64, u64) = (1, 6);
}

pub struct ConfirmationDepthK;

impl Get<BlockNumber> for ConfirmationDepthK {
    fn get() -> BlockNumber {
        10
    }
}

#[derive(
    PartialEq, Eq, Clone, Encode, Decode, TypeInfo, MaxEncodedLen, Ord, PartialOrd, Copy, Debug,
)]
pub enum HoldIdentifier {
    Domains(DomainsHoldIdentifier),
}

impl pallet_domains::HoldIdentifier<Test> for HoldIdentifier {
    fn staking_staked(operator_id: OperatorId) -> FungibleHoldId<Test> {
        Self::Domains(DomainsHoldIdentifier::Staking(
            StakingHoldIdentifier::Staked(operator_id),
        ))
    }

    fn domain_instantiation_id(domain_id: DomainId) -> FungibleHoldId<Test> {
        Self::Domains(DomainsHoldIdentifier::DomainInstantiation(domain_id))
    }

    fn storage_fund_withdrawal(operator_id: OperatorId) -> Self {
        Self::Domains(DomainsHoldIdentifier::StorageFund(operator_id))
    }
}

impl VariantCount for HoldIdentifier {
    // TODO: HACK this is not the actual variant count but it is required see
    // https://github.com/subspace/subspace/issues/2674 for more details. It
    // will be resolved as https://github.com/paritytech/polkadot-sdk/issues/4033.
    const VARIANT_COUNT: u32 = 10;
}

parameter_types! {
    pub const ExistentialDeposit: Balance = 1;
}

#[derive_impl(pallet_balances::config_preludes::TestDefaultConfig as pallet_balances::DefaultConfig)]
impl pallet_balances::Config for Test {
    type Balance = Balance;
    type ExistentialDeposit = ExistentialDeposit;
    type AccountStore = System;
    type RuntimeHoldReason = HoldIdentifier;
    type DustRemoval = ();
}

parameter_types! {
    pub const MinOperatorStake: Balance = 100 * SSC;
    pub const MinNominatorStake: Balance = SSC;
    pub const StakeWithdrawalLockingPeriod: DomainBlockNumber = 5;
    pub const StakeEpochDuration: DomainBlockNumber = 5;
    pub TreasuryAccount: u128 = PalletId(*b"treasury").into_account_truncating();
    pub const BlockReward: Balance = 10 * SSC;
    pub const MaxPendingStakingOperation: u32 = 512;
    pub const MaxNominators: u32 = 5;
    pub const DomainsPalletId: PalletId = PalletId(*b"domains_");
    pub const DomainChainByteFee: Balance = 1;
    pub const MaxInitialDomainAccounts: u32 = 5;
    pub const MinInitialDomainAccountBalance: Balance = SSC;
    pub const BundleLongevity: u32 = 5;
}

pub struct MockRandomness;

impl frame_support::traits::Randomness<Hash, BlockNumber> for MockRandomness {
    fn random(_: &[u8]) -> (Hash, BlockNumber) {
        (Default::default(), Default::default())
    }
}

const SLOT_DURATION: u64 = 1000;

impl pallet_timestamp::Config for Test {
    /// A timestamp: milliseconds since the unix epoch.
    type Moment = Moment;
    type OnTimestampSet = ();
    type MinimumPeriod = ConstU64<{ SLOT_DURATION / 2 }>;
    type WeightInfo = ();
}

pub struct DummyStorageFee;

impl StorageFee<Balance> for DummyStorageFee {
    fn transaction_byte_fee() -> Balance {
        SSC
    }
    fn note_storage_fees(_fee: Balance) {}
}

pub struct DummyBlockSlot;

impl BlockSlot<Test> for DummyBlockSlot {
    fn future_slot(_block_number: BlockNumberFor<Test>) -> Option<sp_consensus_slots::Slot> {
        Some(0u64.into())
    }

    fn slot_produced_after(_slot: sp_consensus_slots::Slot) -> Option<BlockNumberFor<Test>> {
        Some(0u64)
    }
}

pub struct MockDomainsTransfersTracker;

impl sp_domains::DomainsTransfersTracker<Balance> for MockDomainsTransfersTracker {
    type Error = ();

    fn initialize_domain_balance(
        _domain_id: DomainId,
        _amount: Balance,
    ) -> Result<(), Self::Error> {
        Ok(())
    }

    fn note_transfer(
        _from_chain_id: ChainId,
        _to_chain_id: ChainId,
        _amount: Balance,
    ) -> Result<(), Self::Error> {
        Ok(())
    }

    fn confirm_transfer(
        _from_chain_id: ChainId,
        _to_chain_id: ChainId,
        _amount: Balance,
    ) -> Result<(), Self::Error> {
        Ok(())
    }

    fn claim_rejected_transfer(
        _from_chain_id: ChainId,
        _to_chain_id: ChainId,
        _amount: Balance,
    ) -> Result<(), Self::Error> {
        Ok(())
    }

    fn reject_transfer(
        _from_chain_id: ChainId,
        _to_chain_id: ChainId,
        _amount: Balance,
    ) -> Result<(), Self::Error> {
        Ok(())
    }

    fn reduce_domain_balance(_domain_id: DomainId, _amount: Balance) -> Result<(), Self::Error> {
        Ok(())
    }
}

impl pallet_domains::Config for Test {
    type RuntimeEvent = RuntimeEvent;
    type DomainHash = sp_core::H256;
    type DomainHeader = DomainHeader;
    type ConfirmationDepthK = ConfirmationDepthK;
    type DomainRuntimeUpgradeDelay = DomainRuntimeUpgradeDelay;
    type Currency = Balances;
    type HoldIdentifier = HoldIdentifier;
    type WeightInfo = pallet_domains::weights::SubstrateWeight<Test>;
    type InitialDomainTxRange = InitialDomainTxRange;
    type DomainTxRangeAdjustmentInterval = DomainTxRangeAdjustmentInterval;
    type MinOperatorStake = MinOperatorStake;
    type MinNominatorStake = MinNominatorStake;
    type MaxDomainBlockSize = MaxDomainBlockSize;
    type MaxDomainBlockWeight = MaxDomainBlockWeight;
    type MaxBundlesPerBlock = MaxBundlesPerBlock;
    type DomainInstantiationDeposit = DomainInstantiationDeposit;
    type MaxDomainNameLength = MaxDomainNameLength;
    type Share = Balance;
    type BlockTreePruningDepth = BlockTreePruningDepth;
    type StakeWithdrawalLockingPeriod = StakeWithdrawalLockingPeriod;
    type StakeEpochDuration = StakeEpochDuration;
    type TreasuryAccount = TreasuryAccount;
    type MaxPendingStakingOperation = MaxPendingStakingOperation;
    type MaxNominators = MaxNominators;
    type Randomness = MockRandomness;
    type PalletId = DomainsPalletId;
    type StorageFee = DummyStorageFee;
    type BlockSlot = DummyBlockSlot;
    type DomainsTransfersTracker = MockDomainsTransfersTracker;
    type MaxInitialDomainAccounts = MaxInitialDomainAccounts;
    type MinInitialDomainAccountBalance = MinInitialDomainAccountBalance;
    type BundleLongevity = BundleLongevity;
    type ConsensusSlotProbability = SlotProbability;
    type DomainBundleSubmitted = ();
    type OnDomainInstantiated = ();
    type Balance = Balance;
    type MmrHash = H256;
    type MmrProofVerifier = ();
    type FraudProofStorageKeyProvider = ();
}

pub struct ExtrinsicStorageFees;

impl domain_pallet_executive::ExtrinsicStorageFees<Test> for ExtrinsicStorageFees {
    fn extract_signer(_xt: MockUncheckedExtrinsic<Test>) -> (Option<AccountId>, DispatchInfo) {
        (None, DispatchInfo::default())
    }

    fn on_storage_fees_charged(
        _charged_fees: Balance,
        _tx_size: u32,
    ) -> Result<(), TransactionValidityError> {
        Ok(())
    }
}

impl domain_pallet_executive::Config for Test {
    type RuntimeEvent = RuntimeEvent;
    type WeightInfo = ();
    type Currency = Balances;
    type LengthToFee = IdentityFee<Balance>;
    type ExtrinsicStorageFees = ExtrinsicStorageFees;
}

impl pallet_block_fees::Config for Test {
    type Balance = Balance;
    type DomainChainByteFee = DomainChainByteFee;
}

pub(crate) fn new_test_ext() -> sp_io::TestExternalities {
    let t = frame_system::GenesisConfig::<Test>::default()
        .build_storage()
        .unwrap();

    t.into()
}

<<<<<<< HEAD
pub(crate) struct MockDomainFraudProofExtension {
    block_randomness: Randomness,
    timestamp: Moment,
    runtime_code: Vec<u8>,
    tx_range: bool,
    is_inherent: bool,
    is_decodable: bool,
    domain_total_stake: Balance,
    bundle_slot_probability: (u64, u64),
    operator_stake: Balance,
    maybe_illegal_extrinsic_index: Option<u32>,
    is_valid_xdm: Option<bool>,
}

impl FraudProofHostFunctions for MockDomainFraudProofExtension {
    fn get_fraud_proof_verification_info(
        &self,
        _consensus_block_hash: H256,
        fraud_proof_verification_info_req: FraudProofVerificationInfoRequest,
    ) -> Option<FraudProofVerificationInfoResponse> {
        let response = match fraud_proof_verification_info_req {
            FraudProofVerificationInfoRequest::BlockRandomness => {
                FraudProofVerificationInfoResponse::BlockRandomness(self.block_randomness)
            }
            FraudProofVerificationInfoRequest::DomainTimestampExtrinsic(_) => {
                FraudProofVerificationInfoResponse::DomainTimestampExtrinsic(
                    UncheckedExtrinsic::new_unsigned(
                        pallet_timestamp::Call::<Test>::set {
                            now: self.timestamp,
                        }
                        .into(),
                    )
                    .encode(),
                )
            }
            FraudProofVerificationInfoRequest::ConsensusChainByteFeeExtrinsic(_) => {
                FraudProofVerificationInfoResponse::ConsensusChainByteFeeExtrinsic(
                    UncheckedExtrinsic::new_unsigned(
                        pallet_block_fees::Call::<Test>::set_next_consensus_chain_byte_fee {
                            transaction_byte_fee: Default::default(),
                        }
                        .into(),
                    )
                    .encode(),
                )
            }
            FraudProofVerificationInfoRequest::DomainBundleBody { .. } => {
                FraudProofVerificationInfoResponse::DomainBundleBody(Default::default())
            }
            FraudProofVerificationInfoRequest::DomainRuntimeCode(_) => {
                FraudProofVerificationInfoResponse::DomainRuntimeCode(Default::default())
            }
            FraudProofVerificationInfoRequest::DomainSetCodeExtrinsic(_) => {
                FraudProofVerificationInfoResponse::DomainSetCodeExtrinsic(
                    SetCodeExtrinsic::EncodedExtrinsic(
                        UncheckedExtrinsic::new_unsigned(
                            domain_pallet_executive::Call::<Test>::set_code {
                                code: self.runtime_code.clone(),
                            }
                            .into(),
                        )
                        .encode(),
                    ),
                )
            }
            FraudProofVerificationInfoRequest::TxRangeCheck { .. } => {
                FraudProofVerificationInfoResponse::TxRangeCheck(self.tx_range)
            }
            FraudProofVerificationInfoRequest::InherentExtrinsicCheck { .. } => {
                FraudProofVerificationInfoResponse::InherentExtrinsicCheck(self.is_inherent)
            }
            FraudProofVerificationInfoRequest::ExtrinsicDecodableCheck { .. } => {
                FraudProofVerificationInfoResponse::ExtrinsicDecodableCheck(self.is_decodable)
            }
            FraudProofVerificationInfoRequest::DomainElectionParams { .. } => {
                FraudProofVerificationInfoResponse::DomainElectionParams {
                    domain_total_stake: self.domain_total_stake,
                    bundle_slot_probability: self.bundle_slot_probability,
                }
            }
            FraudProofVerificationInfoRequest::OperatorStake { .. } => {
                FraudProofVerificationInfoResponse::OperatorStake(self.operator_stake)
            }
            FraudProofVerificationInfoRequest::CheckExtrinsicsInSingleContext { .. } => {
                FraudProofVerificationInfoResponse::CheckExtrinsicsInSingleContext(
                    self.maybe_illegal_extrinsic_index,
                )
            }
            FraudProofVerificationInfoRequest::StorageKey { .. } => {
                FraudProofVerificationInfoResponse::StorageKey(None)
            }
            FraudProofVerificationInfoRequest::XDMValidationCheck { .. } => {
                FraudProofVerificationInfoResponse::XDMValidationCheck(self.is_valid_xdm)
            }
            FraudProofVerificationInfoRequest::DomainChainsAllowlistUpdateExtrinsic(_) => {
                FraudProofVerificationInfoResponse::DomainChainAllowlistUpdateExtrinsic(
                    DomainChainAllowlistUpdateExtrinsic::None,
                )
            }
        };

        Some(response)
    }

    fn derive_bundle_digest(
        &self,
        _consensus_block_hash: H256,
        _domain_id: DomainId,
        _bundle_body: Vec<OpaqueExtrinsic>,
    ) -> Option<H256> {
        Some(H256::random())
    }

    fn derive_bundle_digest_v2(
        &self,
        _domain_runtime_code: Vec<u8>,
        _bundle_body: Vec<OpaqueExtrinsic>,
    ) -> Option<H256> {
        Some(H256::random())
    }

    fn execution_proof_check(
        &self,
        _domain_id: (u32, H256),
        _pre_state_root: H256,
        _encoded_proof: Vec<u8>,
        _execution_method: &str,
        _call_data: &[u8],
        _domain_runtime_code: Vec<u8>,
    ) -> Option<Vec<u8>> {
        None
    }

    fn check_extrinsics_in_single_context(
        &self,
        _domain_runtime_code: Vec<u8>,
        _domain_block_id: (u32, H256),
        _domain_block_state_root: H256,
        _bundle_extrinsics: Vec<OpaqueExtrinsic>,
        _encoded_proof: Vec<u8>,
    ) -> Option<Option<u32>> {
        None
    }

    fn construct_domain_inherent_extrinsic(
        &self,
        _domain_runtime_code: Vec<u8>,
        _domain_inherent_extrinsic_data: DomainInherentExtrinsicData,
    ) -> Option<DomainInherentExtrinsic> {
        None
    }

    fn domain_storage_key(
        &self,
        _domain_runtime_code: Vec<u8>,
        _req: DomainStorageKeyRequest,
    ) -> Option<Vec<u8>> {
        None
    }

    fn domain_runtime_call(
        &self,
        _domain_runtime_code: Vec<u8>,
        _call: StatelessDomainRuntimeCall,
    ) -> Option<bool> {
        None
    }

    fn bundle_weight(
        &self,
        _domain_runtime_code: Vec<u8>,
        _bundle_body: Vec<OpaqueExtrinsic>,
    ) -> Option<Weight> {
        None
    }
}

=======
>>>>>>> 211e666b
pub(crate) fn new_test_ext_with_extensions() -> sp_io::TestExternalities {
    let version = RuntimeVersion {
        spec_name: "test".into(),
        impl_name: Default::default(),
        authoring_version: 0,
        spec_version: 1,
        impl_version: 1,
        apis: Default::default(),
        transaction_version: 1,
        state_version: 0,
        extrinsic_state_version: 0,
    };

    let mut ext = new_test_ext();
    ext.register_extension(sp_core::traits::ReadRuntimeVersionExt::new(
        ReadRuntimeVersion(version.encode()),
    ));
    ext
}

pub(crate) fn create_dummy_receipt(
    block_number: BlockNumber,
    consensus_block_hash: Hash,
    parent_domain_block_receipt_hash: H256,
    block_extrinsics_roots: Vec<H256>,
) -> ExecutionReceipt<BlockNumber, Hash, DomainBlockNumber, H256, u128> {
    let (execution_trace, execution_trace_root) = if block_number == 0 {
        (Vec::new(), Default::default())
    } else {
        let execution_trace = vec![H256::random(), H256::random()];
        let trace: Vec<[u8; 32]> = execution_trace
            .iter()
            .map(|r| r.encode().try_into().expect("H256 must fit into [u8; 32]"))
            .collect();
        let execution_trace_root = MerkleTree::from_leaves(trace.as_slice())
            .root()
            .expect("Compute merkle root of trace should success")
            .into();
        (execution_trace, execution_trace_root)
    };
    let inboxed_bundles = block_extrinsics_roots
        .into_iter()
        .map(InboxedBundle::dummy)
        .collect();
    ExecutionReceipt {
        domain_block_number: block_number as DomainBlockNumber,
        domain_block_hash: H256::random(),
        domain_block_extrinsic_root: Default::default(),
        parent_domain_block_receipt_hash,
        consensus_block_number: block_number,
        consensus_block_hash,
        inboxed_bundles,
        final_state_root: *execution_trace.last().unwrap_or(&Default::default()),
        execution_trace,
        execution_trace_root,
        block_fees: Default::default(),
        transfers: Default::default(),
    }
}

fn create_dummy_bundle(
    domain_id: DomainId,
    block_number: BlockNumber,
    consensus_block_hash: Hash,
) -> OpaqueBundle<BlockNumber, Hash, DomainHeader, u128> {
    let execution_receipt = create_dummy_receipt(
        block_number,
        consensus_block_hash,
        Default::default(),
        vec![],
    );
    create_dummy_bundle_with_receipts(
        domain_id,
        OPERATOR_ID,
        Default::default(),
        execution_receipt,
    )
}

pub(crate) fn create_dummy_bundle_with_receipts(
    domain_id: DomainId,
    operator_id: OperatorId,
    bundle_extrinsics_root: H256,
    receipt: ExecutionReceipt<BlockNumber, Hash, DomainBlockNumber, H256, u128>,
) -> OpaqueBundle<BlockNumber, Hash, DomainHeader, u128> {
    let pair = OperatorPair::from_seed(&U256::from(0u32).into());

    let header = BundleHeader::<_, _, DomainHeader, _> {
        proof_of_election: ProofOfElection::dummy(domain_id, operator_id),
        receipt,
        estimated_bundle_weight: Default::default(),
        bundle_extrinsics_root,
    };

    let signature = pair.sign(header.hash().as_ref());

    OpaqueBundle {
        sealed_header: SealedBundleHeader::new(header, signature),
        extrinsics: Vec::new(),
    }
}

pub(crate) struct ReadRuntimeVersion(pub Vec<u8>);

impl sp_core::traits::ReadRuntimeVersion for ReadRuntimeVersion {
    fn read_runtime_version(
        &self,
        _wasm_code: &[u8],
        _ext: &mut dyn sp_externalities::Externalities,
    ) -> Result<Vec<u8>, String> {
        Ok(self.0.clone())
    }
}

pub(crate) fn run_to_block<T: Config>(block_number: BlockNumberFor<T>, parent_hash: T::Hash) {
    // Finalize previous block
    <crate::Pallet<T> as Hooks<BlockNumberFor<T>>>::on_finalize(
        block_number.saturating_sub(One::one()),
    );
    frame_system::Pallet::<T>::finalize();

    // Initialize current block
    frame_system::Pallet::<T>::set_block_number(block_number);
    frame_system::Pallet::<T>::initialize(&block_number, &parent_hash, &Default::default());
    <crate::Pallet<T> as Hooks<BlockNumberFor<T>>>::on_initialize(block_number);
}

pub(crate) fn register_genesis_domain(creator: u128, operator_ids: Vec<OperatorId>) -> DomainId {
    let raw_genesis_storage = RawGenesis::dummy(vec![1, 2, 3, 4]).encode();
    assert_ok!(crate::Pallet::<Test>::set_permissioned_action_allowed_by(
        RawOrigin::Root.into(),
        sp_domains::PermissionedActionAllowedBy::Anyone
    ));
    assert_ok!(crate::Pallet::<Test>::register_domain_runtime(
        RawOrigin::Root.into(),
        "evm".to_owned(),
        RuntimeType::Evm,
        raw_genesis_storage,
    ));

    let domain_id = NextDomainId::<Test>::get();
    <Test as Config>::Currency::make_free_balance_be(
        &creator,
        <Test as Config>::DomainInstantiationDeposit::get()
            + <Test as pallet_balances::Config>::ExistentialDeposit::get(),
    );
    crate::Pallet::<Test>::instantiate_domain(
        RawOrigin::Signed(creator).into(),
        DomainConfig {
            domain_name: "evm-domain".to_owned(),
            runtime_id: 0,
            max_block_size: 1u32,
            max_block_weight: Weight::from_parts(1, 0),
            bundle_slot_probability: (1, 1),
            target_bundles_per_block: 1,
            operator_allow_list: OperatorAllowList::Anyone,
            initial_balances: Default::default(),
        },
    )
    .unwrap();

    let pair = OperatorPair::from_seed(&U256::from(0u32).into());
    for operator_id in operator_ids {
        Operators::<Test>::insert(operator_id, Operator::dummy(domain_id, pair.public(), SSC));
    }

    domain_id
}

// Submit new head receipt to extend the block tree from the genesis block
pub(crate) fn extend_block_tree_from_zero(
    domain_id: DomainId,
    operator_id: u64,
    to: DomainBlockNumberFor<Test>,
) -> ExecutionReceiptOf<Test> {
    let genesis_receipt = get_block_tree_node_at::<Test>(domain_id, 0)
        .unwrap()
        .execution_receipt;
    extend_block_tree(domain_id, operator_id, to, genesis_receipt)
}

// Submit new head receipt to extend the block tree
pub(crate) fn extend_block_tree(
    domain_id: DomainId,
    operator_id: u64,
    to: DomainBlockNumberFor<Test>,
    mut latest_receipt: ExecutionReceiptOf<Test>,
) -> ExecutionReceiptOf<Test> {
    let current_block_number = frame_system::Pallet::<Test>::current_block_number();
    assert!(current_block_number < to as u64);

    for block_number in (current_block_number + 1)..to as u64 {
        // Finilize parent block and initialize block at `block_number`
        run_to_block::<Test>(block_number, latest_receipt.consensus_block_hash);

        // Submit a bundle with the receipt of the last block
        let bundle_extrinsics_root = H256::random();
        let bundle = create_dummy_bundle_with_receipts(
            domain_id,
            operator_id,
            bundle_extrinsics_root,
            latest_receipt,
        );
        assert_ok!(crate::Pallet::<Test>::submit_bundle(
            RawOrigin::None.into(),
            bundle,
        ));

        // Construct a `NewHead` receipt of the just submitted bundle, which will be included in the next bundle
        let head_receipt_number = HeadReceiptNumber::<Test>::get(domain_id);
        let parent_block_tree_node =
            get_block_tree_node_at::<Test>(domain_id, head_receipt_number).unwrap();
        latest_receipt = create_dummy_receipt(
            block_number,
            H256::random(),
            parent_block_tree_node
                .execution_receipt
                .hash::<DomainHashingFor<Test>>(),
            vec![bundle_extrinsics_root],
        );
    }

    // Finilize parent block and initialize block at `to`
    run_to_block::<Test>(to as u64, latest_receipt.consensus_block_hash);

    latest_receipt
}

#[allow(clippy::type_complexity)]
pub(crate) fn get_block_tree_node_at<T: Config>(
    domain_id: DomainId,
    block_number: DomainBlockNumberFor<T>,
) -> Option<
    BlockTreeNode<BlockNumberFor<T>, T::Hash, DomainBlockNumberFor<T>, T::DomainHash, BalanceOf<T>>,
> {
    BlockTree::<T>::get(domain_id, block_number).and_then(BlockTreeNodes::<T>::get)
}

#[test]
fn test_calculate_tx_range() {
    let cur_tx_range = P256::from(400_u64);

    assert_eq!(
        cur_tx_range,
        pallet_domains::calculate_tx_range(cur_tx_range, 0, 1000)
    );
    assert_eq!(
        cur_tx_range,
        pallet_domains::calculate_tx_range(cur_tx_range, 1000, 0)
    );

    // Lower bound of 1/4 * current range
    assert_eq!(
        cur_tx_range.checked_div(&P256::from(4_u64)).unwrap(),
        pallet_domains::calculate_tx_range(cur_tx_range, 10, 1000)
    );

    // Upper bound of 4 * current range
    assert_eq!(
        cur_tx_range.checked_mul(&P256::from(4_u64)).unwrap(),
        pallet_domains::calculate_tx_range(cur_tx_range, 8000, 1000)
    );

    // For anything else in the [0.25, 4.0] range, the change ratio should be same as
    // actual / expected
    assert_eq!(
        cur_tx_range.checked_div(&P256::from(4_u64)).unwrap(),
        pallet_domains::calculate_tx_range(cur_tx_range, 250, 1000)
    );
    assert_eq!(
        cur_tx_range.checked_div(&P256::from(2_u64)).unwrap(),
        pallet_domains::calculate_tx_range(cur_tx_range, 500, 1000)
    );
    assert_eq!(
        cur_tx_range.checked_mul(&P256::from(1_u64)).unwrap(),
        pallet_domains::calculate_tx_range(cur_tx_range, 1000, 1000)
    );
    assert_eq!(
        cur_tx_range.checked_mul(&P256::from(2_u64)).unwrap(),
        pallet_domains::calculate_tx_range(cur_tx_range, 2000, 1000)
    );
    assert_eq!(
        cur_tx_range.checked_mul(&P256::from(3_u64)).unwrap(),
        pallet_domains::calculate_tx_range(cur_tx_range, 3000, 1000)
    );
    assert_eq!(
        cur_tx_range.checked_mul(&P256::from(4_u64)).unwrap(),
        pallet_domains::calculate_tx_range(cur_tx_range, 4000, 1000)
    );
}

#[test]
fn test_bundle_fromat_verification() {
    let opaque_extrinsic = |dest: u128, value: u128| -> OpaqueExtrinsic {
        UncheckedExtrinsic {
            signature: None,
            function: RuntimeCall::Balances(pallet_balances::Call::transfer_allow_death {
                dest,
                value,
            }),
        }
        .into()
    };
    new_test_ext().execute_with(|| {
        let domain_id = DomainId::new(0);
        let max_extrincis_count = 10;
        let max_block_size = opaque_extrinsic(0, 0).encoded_size() as u32 * max_extrincis_count;
        let domain_config = DomainConfig {
            domain_name: "test-domain".to_owned(),
            runtime_id: 0u32,
            max_block_size,
            max_block_weight: Weight::MAX,
            bundle_slot_probability: (1, 1),
            target_bundles_per_block: 1,
            operator_allow_list: OperatorAllowList::Anyone,
            initial_balances: Default::default(),
        };
        let domain_obj = DomainObject {
            owner_account_id: Default::default(),
            created_at: Default::default(),
            genesis_receipt_hash: Default::default(),
            domain_config,
            domain_runtime_info: Default::default(),
        };
        DomainRegistry::<Test>::insert(domain_id, domain_obj);

        let mut valid_bundle = create_dummy_bundle(DOMAIN_ID, 0, System::parent_hash());
        valid_bundle.extrinsics.push(opaque_extrinsic(1, 1));
        valid_bundle.extrinsics.push(opaque_extrinsic(2, 2));
        valid_bundle.sealed_header.header.bundle_extrinsics_root = BlakeTwo256::ordered_trie_root(
            valid_bundle
                .extrinsics
                .iter()
                .map(|xt| xt.encode())
                .collect(),
            sp_core::storage::StateVersion::V1,
        );
        assert_ok!(pallet_domains::Pallet::<Test>::check_extrinsics_root(
            &valid_bundle
        ));

        // Bundle exceed max size
        let mut too_large_bundle = valid_bundle.clone();
        for i in 0..max_extrincis_count {
            too_large_bundle
                .extrinsics
                .push(opaque_extrinsic(i as u128, i as u128));
        }
        assert!(too_large_bundle.size() > max_block_size);

        // Bundle with wrong value of `bundle_extrinsics_root`
        let mut invalid_extrinsic_root_bundle = valid_bundle.clone();
        invalid_extrinsic_root_bundle
            .sealed_header
            .header
            .bundle_extrinsics_root = H256::random();
        assert_err!(
            pallet_domains::Pallet::<Test>::check_extrinsics_root(&invalid_extrinsic_root_bundle),
            BundleError::InvalidExtrinsicRoot
        );

        // Bundle with wrong value of `extrinsics`
        let mut invalid_extrinsic_root_bundle = valid_bundle.clone();
        invalid_extrinsic_root_bundle.extrinsics[0] = opaque_extrinsic(3, 3);
        assert_err!(
            pallet_domains::Pallet::<Test>::check_extrinsics_root(&invalid_extrinsic_root_bundle),
            BundleError::InvalidExtrinsicRoot
        );

        // Bundle with addtional extrinsic
        let mut invalid_extrinsic_root_bundle = valid_bundle.clone();
        invalid_extrinsic_root_bundle
            .extrinsics
            .push(opaque_extrinsic(4, 4));
        assert_err!(
            pallet_domains::Pallet::<Test>::check_extrinsics_root(&invalid_extrinsic_root_bundle),
            BundleError::InvalidExtrinsicRoot
        );

        // Bundle with missing extrinsic
        let mut invalid_extrinsic_root_bundle = valid_bundle;
        invalid_extrinsic_root_bundle.extrinsics.pop();
        assert_err!(
            pallet_domains::Pallet::<Test>::check_extrinsics_root(&invalid_extrinsic_root_bundle),
            BundleError::InvalidExtrinsicRoot
        );
    });
}

#[test]
fn test_invalid_fraud_proof() {
    let creator = 0u128;
    let operator_id = 1u64;
    let head_domain_number = 10;
    let mut ext = new_test_ext_with_extensions();
    ext.execute_with(|| {
        let domain_id = register_genesis_domain(creator, vec![operator_id]);
        extend_block_tree_from_zero(domain_id, operator_id, head_domain_number + 2);
        assert_eq!(
            HeadReceiptNumber::<Test>::get(domain_id),
            head_domain_number
        );

        // Fraud proof target the genesis ER is invalid
        let bad_receipt_at = 0;
        let bad_receipt_hash = get_block_tree_node_at::<Test>(domain_id, bad_receipt_at)
            .unwrap()
            .execution_receipt
            .hash::<DomainHashingFor<Test>>();
        let fraud_proof = FraudProof::dummy_fraud_proof(domain_id, bad_receipt_hash);
        assert_eq!(
            Domains::validate_fraud_proof(&fraud_proof),
            Err(FraudProofError::ChallengingGenesisReceipt)
        );

        // Fraud proof target unknown ER is invalid
        let bad_receipt_hash = H256::random();
        let fraud_proof = FraudProof::dummy_fraud_proof(domain_id, bad_receipt_hash);
        assert_eq!(
            Domains::validate_fraud_proof(&fraud_proof),
            Err(FraudProofError::BadReceiptNotFound)
        );
    });
}

#[test]
fn test_basic_fraud_proof_processing() {
    let creator = 0u128;
    let malicious_operator = 1u64;
    let honest_operator = 2u64;
    let head_domain_number = BlockTreePruningDepth::get() - 1;
    let test_cases = vec![
        1,
        2,
        head_domain_number - BlockTreePruningDepth::get() / 2,
        head_domain_number - 1,
        head_domain_number,
    ];
    for bad_receipt_at in test_cases {
        let mut ext = new_test_ext_with_extensions();
        ext.execute_with(|| {
            let domain_id =
                register_genesis_domain(creator, vec![malicious_operator, honest_operator]);
            extend_block_tree_from_zero(domain_id, malicious_operator, head_domain_number + 2);
            assert_eq!(
                HeadReceiptNumber::<Test>::get(domain_id),
                head_domain_number
            );

            // Construct and submit fraud proof that target ER at `head_domain_number - BlockTreePruningDepth::get() / 2`
            let bad_receipt = get_block_tree_node_at::<Test>(domain_id, bad_receipt_at)
                .unwrap()
                .execution_receipt;
            let bad_receipt_hash = bad_receipt.hash::<DomainHashingFor<Test>>();
            let fraud_proof = FraudProof::dummy_fraud_proof(domain_id, bad_receipt_hash);
            assert_ok!(Domains::submit_fraud_proof(
                RawOrigin::None.into(),
                Box::new(fraud_proof)
            ));

            // The head receipt number should be reverted to `bad_receipt_at - 1`
            let head_receipt_number_after_fraud_proof = HeadReceiptNumber::<Test>::get(domain_id);
            assert_eq!(head_receipt_number_after_fraud_proof, bad_receipt_at - 1);

            for block_number in bad_receipt_at..=head_domain_number {
                if block_number == bad_receipt_at {
                    // The targetted ER should be removed from the block tree
                    assert!(BlockTree::<Test>::get(domain_id, block_number).is_none());
                } else {
                    // All the bad ER's descendants should be marked as pending to prune and the submitter
                    // should be marked as pending to slash
                    assert!(BlockTree::<Test>::get(domain_id, block_number).is_some());
                    assert!(Domains::is_bad_er_pending_to_prune(domain_id, block_number));
                    let submitter = get_block_tree_node_at::<Test>(domain_id, block_number)
                        .unwrap()
                        .operator_ids;
                    for operator_id in submitter {
                        assert!(Domains::is_operator_pending_to_slash(
                            domain_id,
                            operator_id
                        ));
                    }
                }

                // The other data that used to verify ER should not be removed, such that the honest
                // operator can re-submit the valid ER
                assert!(!ExecutionInbox::<Test>::get((
                    domain_id,
                    block_number,
                    block_number as u64
                ))
                .is_empty());
                assert!(ConsensusBlockHash::<Test>::get(domain_id, block_number as u64).is_some());
            }

            // Re-submit the valid ER
            let resubmit_receipt = bad_receipt;
            let bundle = create_dummy_bundle_with_receipts(
                domain_id,
                honest_operator,
                H256::random(),
                resubmit_receipt,
            );
            assert_ok!(Domains::submit_bundle(RawOrigin::None.into(), bundle,));
            assert_eq!(
                HeadReceiptNumber::<Test>::get(domain_id),
                head_receipt_number_after_fraud_proof + 1
            );

            // Submit one more ER, the bad ER at the same domain block should be pruned
            let next_block_number = frame_system::Pallet::<Test>::current_block_number() + 1;
            run_to_block::<Test>(next_block_number, H256::random());
            if let Some(receipt_hash) = BlockTree::<Test>::get(domain_id, bad_receipt_at + 1) {
                let mut receipt = BlockTreeNodes::<Test>::get(receipt_hash)
                    .unwrap()
                    .execution_receipt;
                receipt.final_state_root = H256::random();
                let bundle = create_dummy_bundle_with_receipts(
                    domain_id,
                    honest_operator,
                    H256::random(),
                    receipt.clone(),
                );
                assert_ok!(Domains::submit_bundle(RawOrigin::None.into(), bundle));

                assert_eq!(
                    HeadReceiptNumber::<Test>::get(domain_id),
                    head_receipt_number_after_fraud_proof + 2
                );
                assert!(BlockTreeNodes::<Test>::get(receipt_hash).is_none());
                assert!(!Domains::is_bad_er_pending_to_prune(
                    domain_id,
                    receipt.domain_block_number
                ));
            }
        });
    }
}<|MERGE_RESOLUTION|>--- conflicted
+++ resolved
@@ -319,186 +319,6 @@
     t.into()
 }
 
-<<<<<<< HEAD
-pub(crate) struct MockDomainFraudProofExtension {
-    block_randomness: Randomness,
-    timestamp: Moment,
-    runtime_code: Vec<u8>,
-    tx_range: bool,
-    is_inherent: bool,
-    is_decodable: bool,
-    domain_total_stake: Balance,
-    bundle_slot_probability: (u64, u64),
-    operator_stake: Balance,
-    maybe_illegal_extrinsic_index: Option<u32>,
-    is_valid_xdm: Option<bool>,
-}
-
-impl FraudProofHostFunctions for MockDomainFraudProofExtension {
-    fn get_fraud_proof_verification_info(
-        &self,
-        _consensus_block_hash: H256,
-        fraud_proof_verification_info_req: FraudProofVerificationInfoRequest,
-    ) -> Option<FraudProofVerificationInfoResponse> {
-        let response = match fraud_proof_verification_info_req {
-            FraudProofVerificationInfoRequest::BlockRandomness => {
-                FraudProofVerificationInfoResponse::BlockRandomness(self.block_randomness)
-            }
-            FraudProofVerificationInfoRequest::DomainTimestampExtrinsic(_) => {
-                FraudProofVerificationInfoResponse::DomainTimestampExtrinsic(
-                    UncheckedExtrinsic::new_unsigned(
-                        pallet_timestamp::Call::<Test>::set {
-                            now: self.timestamp,
-                        }
-                        .into(),
-                    )
-                    .encode(),
-                )
-            }
-            FraudProofVerificationInfoRequest::ConsensusChainByteFeeExtrinsic(_) => {
-                FraudProofVerificationInfoResponse::ConsensusChainByteFeeExtrinsic(
-                    UncheckedExtrinsic::new_unsigned(
-                        pallet_block_fees::Call::<Test>::set_next_consensus_chain_byte_fee {
-                            transaction_byte_fee: Default::default(),
-                        }
-                        .into(),
-                    )
-                    .encode(),
-                )
-            }
-            FraudProofVerificationInfoRequest::DomainBundleBody { .. } => {
-                FraudProofVerificationInfoResponse::DomainBundleBody(Default::default())
-            }
-            FraudProofVerificationInfoRequest::DomainRuntimeCode(_) => {
-                FraudProofVerificationInfoResponse::DomainRuntimeCode(Default::default())
-            }
-            FraudProofVerificationInfoRequest::DomainSetCodeExtrinsic(_) => {
-                FraudProofVerificationInfoResponse::DomainSetCodeExtrinsic(
-                    SetCodeExtrinsic::EncodedExtrinsic(
-                        UncheckedExtrinsic::new_unsigned(
-                            domain_pallet_executive::Call::<Test>::set_code {
-                                code: self.runtime_code.clone(),
-                            }
-                            .into(),
-                        )
-                        .encode(),
-                    ),
-                )
-            }
-            FraudProofVerificationInfoRequest::TxRangeCheck { .. } => {
-                FraudProofVerificationInfoResponse::TxRangeCheck(self.tx_range)
-            }
-            FraudProofVerificationInfoRequest::InherentExtrinsicCheck { .. } => {
-                FraudProofVerificationInfoResponse::InherentExtrinsicCheck(self.is_inherent)
-            }
-            FraudProofVerificationInfoRequest::ExtrinsicDecodableCheck { .. } => {
-                FraudProofVerificationInfoResponse::ExtrinsicDecodableCheck(self.is_decodable)
-            }
-            FraudProofVerificationInfoRequest::DomainElectionParams { .. } => {
-                FraudProofVerificationInfoResponse::DomainElectionParams {
-                    domain_total_stake: self.domain_total_stake,
-                    bundle_slot_probability: self.bundle_slot_probability,
-                }
-            }
-            FraudProofVerificationInfoRequest::OperatorStake { .. } => {
-                FraudProofVerificationInfoResponse::OperatorStake(self.operator_stake)
-            }
-            FraudProofVerificationInfoRequest::CheckExtrinsicsInSingleContext { .. } => {
-                FraudProofVerificationInfoResponse::CheckExtrinsicsInSingleContext(
-                    self.maybe_illegal_extrinsic_index,
-                )
-            }
-            FraudProofVerificationInfoRequest::StorageKey { .. } => {
-                FraudProofVerificationInfoResponse::StorageKey(None)
-            }
-            FraudProofVerificationInfoRequest::XDMValidationCheck { .. } => {
-                FraudProofVerificationInfoResponse::XDMValidationCheck(self.is_valid_xdm)
-            }
-            FraudProofVerificationInfoRequest::DomainChainsAllowlistUpdateExtrinsic(_) => {
-                FraudProofVerificationInfoResponse::DomainChainAllowlistUpdateExtrinsic(
-                    DomainChainAllowlistUpdateExtrinsic::None,
-                )
-            }
-        };
-
-        Some(response)
-    }
-
-    fn derive_bundle_digest(
-        &self,
-        _consensus_block_hash: H256,
-        _domain_id: DomainId,
-        _bundle_body: Vec<OpaqueExtrinsic>,
-    ) -> Option<H256> {
-        Some(H256::random())
-    }
-
-    fn derive_bundle_digest_v2(
-        &self,
-        _domain_runtime_code: Vec<u8>,
-        _bundle_body: Vec<OpaqueExtrinsic>,
-    ) -> Option<H256> {
-        Some(H256::random())
-    }
-
-    fn execution_proof_check(
-        &self,
-        _domain_id: (u32, H256),
-        _pre_state_root: H256,
-        _encoded_proof: Vec<u8>,
-        _execution_method: &str,
-        _call_data: &[u8],
-        _domain_runtime_code: Vec<u8>,
-    ) -> Option<Vec<u8>> {
-        None
-    }
-
-    fn check_extrinsics_in_single_context(
-        &self,
-        _domain_runtime_code: Vec<u8>,
-        _domain_block_id: (u32, H256),
-        _domain_block_state_root: H256,
-        _bundle_extrinsics: Vec<OpaqueExtrinsic>,
-        _encoded_proof: Vec<u8>,
-    ) -> Option<Option<u32>> {
-        None
-    }
-
-    fn construct_domain_inherent_extrinsic(
-        &self,
-        _domain_runtime_code: Vec<u8>,
-        _domain_inherent_extrinsic_data: DomainInherentExtrinsicData,
-    ) -> Option<DomainInherentExtrinsic> {
-        None
-    }
-
-    fn domain_storage_key(
-        &self,
-        _domain_runtime_code: Vec<u8>,
-        _req: DomainStorageKeyRequest,
-    ) -> Option<Vec<u8>> {
-        None
-    }
-
-    fn domain_runtime_call(
-        &self,
-        _domain_runtime_code: Vec<u8>,
-        _call: StatelessDomainRuntimeCall,
-    ) -> Option<bool> {
-        None
-    }
-
-    fn bundle_weight(
-        &self,
-        _domain_runtime_code: Vec<u8>,
-        _bundle_body: Vec<OpaqueExtrinsic>,
-    ) -> Option<Weight> {
-        None
-    }
-}
-
-=======
->>>>>>> 211e666b
 pub(crate) fn new_test_ext_with_extensions() -> sp_io::TestExternalities {
     let version = RuntimeVersion {
         spec_name: "test".into(),

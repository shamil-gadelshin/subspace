// Copyright (C) 2021 Subspace Labs, Inc.
// SPDX-License-Identifier: Apache-2.0

// Licensed under the Apache License, Version 2.0 (the "License");
// you may not use this file except in compliance with the License.
// You may obtain a copy of the License at
//
// 	http://www.apache.org/licenses/LICENSE-2.0
//
// Unless required by applicable law or agreed to in writing, software
// distributed under the License is distributed on an "AS IS" BASIS,
// WITHOUT WARRANTIES OR CONDITIONS OF ANY KIND, either express or implied.
// See the License for the specific language governing permissions and
// limitations under the License.

//! Pallet Domains

#![cfg_attr(not(feature = "std"), no_std)]
#![feature(array_windows)]

#[cfg(feature = "runtime-benchmarks")]
mod benchmarking;

#[cfg(test)]
mod tests;

pub mod domain_registry;
pub mod runtime_registry;
mod staking;
mod staking_epoch;
pub mod weights;

use frame_support::traits::fungible::{Inspect, InspectFreeze};
use frame_support::traits::Get;
use frame_system::offchain::SubmitTransaction;
pub use pallet::*;
use sp_core::H256;
use sp_domains::bundle_producer_election::{is_below_threshold, BundleProducerElectionParams};
use sp_domains::fraud_proof::FraudProof;
use sp_domains::{DomainId, OpaqueBundle, OperatorId, OperatorPublicKey, RuntimeId};
use sp_runtime::traits::{BlockNumberProvider, CheckedSub, One, Zero};
use sp_runtime::transaction_validity::TransactionValidityError;
use sp_runtime::{RuntimeAppPublic, SaturatedConversion};
use sp_std::vec::Vec;
use subspace_core_primitives::U256;

pub(crate) type BalanceOf<T> =
    <<T as Config>::Currency as Inspect<<T as frame_system::Config>::AccountId>>::Balance;

pub(crate) type FungibleFreezeId<T> =
    <<T as Config>::Currency as InspectFreeze<<T as frame_system::Config>::AccountId>>::Id;

pub(crate) type NominatorId<T> = <T as frame_system::Config>::AccountId;

pub trait FreezeIdentifier<T: Config> {
    fn staking_freeze_id(operator_id: OperatorId) -> FungibleFreezeId<T>;
    fn domain_instantiation_id(domain_id: DomainId) -> FungibleFreezeId<T>;
}

#[frame_support::pallet]
mod pallet {
    // TODO: a complaint on `submit_bundle` call, revisit once new v2 features are complete.
    #![allow(clippy::large_enum_variant)]

    use crate::domain_registry::{
        do_instantiate_domain, DomainConfig, DomainObject, Error as DomainRegistryError,
    };
    use crate::runtime_registry::{
        do_register_runtime, do_schedule_runtime_upgrade, do_upgrade_runtimes,
        register_runtime_at_genesis, Error as RuntimeRegistryError, RuntimeObject,
        ScheduledRuntimeUpgrade,
    };
    use crate::staking::{
        do_deregister_operator, do_nominate_operator, do_register_operator,
        do_switch_operator_domain, do_withdraw_stake, Error as StakingError, Nominator, Operator,
        OperatorConfig, StakingSummary, Withdraw,
    };
    use crate::staking_epoch::{do_unlock_pending_withdrawals, PendingNominatorUnlock};
    use crate::weights::WeightInfo;
    use crate::{calculate_tx_range, BalanceOf, FreezeIdentifier, NominatorId};
    use codec::FullCodec;
    use frame_support::pallet_prelude::{StorageMap, *};
    use frame_support::traits::fungible::{InspectFreeze, Mutate, MutateFreeze};
    use frame_support::weights::Weight;
    use frame_support::{Identity, PalletError};
    use frame_system::pallet_prelude::*;
    use sp_core::H256;
    use sp_domains::fraud_proof::FraudProof;
    use sp_domains::transaction::InvalidTransactionCode;
    use sp_domains::{DomainId, GenesisDomain, OpaqueBundle, OperatorId, RuntimeId, RuntimeType};
    use sp_runtime::traits::{
        AtLeast32BitUnsigned, BlockNumberProvider, Bounded, CheckEqual, MaybeDisplay, SimpleBitOps,
        Zero,
    };
<<<<<<< HEAD
    use sp_std::collections::btree_set::BTreeSet;
=======
    use sp_runtime::SaturatedConversion;
>>>>>>> 8cdff7d3
    use sp_std::fmt::Debug;
    use sp_std::vec;
    use sp_std::vec::Vec;
    use subspace_core_primitives::U256;

    #[pallet::config]
    pub trait Config: frame_system::Config {
        type RuntimeEvent: From<Event<Self>> + IsType<<Self as frame_system::Config>::RuntimeEvent>;

        /// Domain block number type.
        type DomainNumber: Parameter
            + Member
            + MaybeSerializeDeserialize
            + Debug
            + MaybeDisplay
            + AtLeast32BitUnsigned
            + Default
            + Bounded
            + Copy
            + sp_std::hash::Hash
            + sp_std::str::FromStr
            + MaxEncodedLen
            + TypeInfo;

        /// Domain block hash type.
        type DomainHash: Parameter
            + Member
            + MaybeSerializeDeserialize
            + Debug
            + MaybeDisplay
            + SimpleBitOps
            + Ord
            + Default
            + Copy
            + CheckEqual
            + sp_std::hash::Hash
            + AsRef<[u8]>
            + AsMut<[u8]>
            + MaxEncodedLen
            + Into<H256>;

        /// Same with `pallet_subspace::Config::ConfirmationDepthK`.
        type ConfirmationDepthK: Get<Self::BlockNumber>;

        /// Delay before a domain runtime is upgraded.
        type DomainRuntimeUpgradeDelay: Get<Self::BlockNumber>;

        /// Currency type used by the domains for staking and other currency related stuff.
        type Currency: Mutate<Self::AccountId>
            + MutateFreeze<Self::AccountId>
            + InspectFreeze<Self::AccountId>;

        /// Type representing the shares in the staking protocol.
        type Share: Parameter
            + Member
            + MaybeSerializeDeserialize
            + Debug
            + AtLeast32BitUnsigned
            + FullCodec
            + Copy
            + Default
            + TypeInfo
            + MaxEncodedLen
            + IsType<BalanceOf<Self>>;

        /// Identifier used for Freezing the funds used for staking.
        type FreezeIdentifier: FreezeIdentifier<Self>;

        /// The maximum block size limit for all domain.
        #[pallet::constant]
        type MaxDomainBlockSize: Get<u32>;

        /// The maximum block weight limit for all domain.
        #[pallet::constant]
        type MaxDomainBlockWeight: Get<Weight>;

        /// The maximum bundle per block limit for all domain.
        #[pallet::constant]
        type MaxBundlesPerBlock: Get<u32>;

        /// The maximum domain name length limit for all domain.
        #[pallet::constant]
        type MaxDomainNameLength: Get<u32>;

        /// The amount of fund to be locked up for the domain instance creator.
        #[pallet::constant]
        type DomainInstantiationDeposit: Get<BalanceOf<Self>>;

        /// Weight information for extrinsics in this pallet.
        type WeightInfo: WeightInfo;

        /// Initial domain tx range value.
        type InitialDomainTxRange: Get<u64>;

        /// Domain tx range is adjusted after every DomainTxRangeAdjustmentInterval blocks.
        type DomainTxRangeAdjustmentInterval: Get<u64>;

        /// Expected bundles to be produced per adjustment interval.
        type ExpectedBundlesPerInterval: Get<u64>;

        /// Minimum operator stake required to become operator of a domain.
        type MinOperatorStake: Get<BalanceOf<Self>>;

        /// Minimum number of blocks after which any finalized withdrawls are released to nominators.
        type StakeWithdrawalLockingPeriod: Get<Self::BlockNumber>;

        /// Domain epoch transition interval
        type StakeEpochDuration: Get<Self::DomainNumber>;
    }

    #[pallet::pallet]
    #[pallet::without_storage_info]
    pub struct Pallet<T>(_);

    /// Bundles submitted successfully in current block.
    #[pallet::storage]
    pub(super) type SuccessfulBundles<T> = StorageValue<_, Vec<H256>, ValueQuery>;

    /// Stores the next runtime id.
    #[pallet::storage]
    pub(super) type NextRuntimeId<T> = StorageValue<_, RuntimeId, ValueQuery>;

    #[pallet::storage]
    pub(super) type RuntimeRegistry<T: Config> =
        StorageMap<_, Identity, RuntimeId, RuntimeObject<T::BlockNumber, T::Hash>, OptionQuery>;

    #[pallet::storage]
    pub(super) type ScheduledRuntimeUpgrades<T: Config> = StorageDoubleMap<
        _,
        Identity,
        T::BlockNumber,
        Identity,
        RuntimeId,
        ScheduledRuntimeUpgrade,
        OptionQuery,
    >;

    #[pallet::storage]
    pub(super) type NextOperatorId<T> = StorageValue<_, OperatorId, ValueQuery>;

    #[pallet::storage]
    pub(super) type OperatorIdOwner<T: Config> =
        StorageMap<_, Identity, OperatorId, T::AccountId, OptionQuery>;

    #[pallet::storage]
    pub(super) type DomainStakingSummary<T: Config> =
        StorageMap<_, Identity, DomainId, StakingSummary<OperatorId, BalanceOf<T>>, OptionQuery>;

    /// List of all registered operators and their configuration.
    #[pallet::storage]
    pub(super) type Operators<T: Config> =
        StorageMap<_, Identity, OperatorId, Operator<BalanceOf<T>, T::Share>, OptionQuery>;

    /// Temporary hold of all the operators who decided to switch to another domain.
    /// Once epoch is complete, these operators are added to new domains under next_operators.
    #[pallet::storage]
    pub(super) type PendingOperatorSwitches<T: Config> =
        StorageMap<_, Identity, DomainId, Vec<OperatorId>, OptionQuery>;

    /// List of all current epoch's nominators and their shares under a given operator,
    #[pallet::storage]
    pub(super) type Nominators<T: Config> = StorageDoubleMap<
        _,
        Identity,
        OperatorId,
        Identity,
        NominatorId<T>,
        Nominator<T::Share>,
        OptionQuery,
    >;

    /// Deposits initiated a nominator under this operator.
    /// Will be stored temporarily until the current epoch is complete.
    /// Once, epoch is complete, these deposits are staked beginning next epoch.
    #[pallet::storage]
    pub(super) type PendingDeposits<T: Config> = StorageDoubleMap<
        _,
        Identity,
        OperatorId,
        Identity,
        NominatorId<T>,
        BalanceOf<T>,
        OptionQuery,
    >;

    /// Withdrawals initiated a nominator under this operator.
    /// Will be stored temporarily until the current epoch is complete.
    /// Once, epoch is complete, these will be moved to PendingNominatorUnlocks.
    #[pallet::storage]
    pub(super) type PendingWithdrawals<T: Config> = StorageDoubleMap<
        _,
        Identity,
        OperatorId,
        Identity,
        NominatorId<T>,
        Withdraw<BalanceOf<T>>,
        OptionQuery,
    >;

    /// Operators who chose to deregister from a domain.
    /// Stored here temporarily until domain epoch is complete.
    #[pallet::storage]
    pub(super) type PendingOperatorDeregistrations<T: Config> =
        StorageMap<_, Identity, DomainId, Vec<OperatorId>, OptionQuery>;

    /// Stores a list of operators who are unlocking in the coming blocks.
    /// The operator will be removed when the wait period is over
    /// or when the operator is slashed.
    #[pallet::storage]
    pub(super) type PendingOperatorUnlocks<T: Config> =
        StorageValue<_, BTreeSet<OperatorId>, ValueQuery>;

    /// All the pending unlocks for the nominators.
    /// We use this storage to fetch all the pending unlocks under a operator pool at the time of slashing.
    #[pallet::storage]
    pub(super) type PendingNominatorUnlocks<T: Config> = StorageDoubleMap<
        _,
        Identity,
        OperatorId,
        Identity,
        T::BlockNumber,
        Vec<PendingNominatorUnlock<NominatorId<T>, BalanceOf<T>>>,
        OptionQuery,
    >;

    /// A list of operators that are either unregistering or one more of the nominators
    /// are withdrawing some staked funds.
    #[pallet::storage]
    pub(super) type PendingUnlocks<T: Config> =
        StorageMap<_, Identity, T::BlockNumber, BTreeSet<OperatorId>, OptionQuery>;

    /// Stores the next domain id.
    #[pallet::storage]
    pub(super) type NextDomainId<T> = StorageValue<_, DomainId, ValueQuery>;

    /// The domain registry
    #[pallet::storage]
    pub(super) type DomainRegistry<T: Config> = StorageMap<
        _,
        Identity,
        DomainId,
        DomainObject<T::BlockNumber, T::Hash, T::AccountId>,
        OptionQuery,
    >;

    #[derive(TypeInfo, Encode, Decode, PalletError, Debug, PartialEq)]
    pub enum BundleError {
        /// Can not find the operator for given operator id.
        InvalidOperatorId,
        /// Invalid signature on the bundle header.
        BadBundleSignature,
        /// Invalid vrf signature in the proof of election.
        BadVrfSignature,
        /// Can not find the domain for given domain id.
        InvalidDomainId,
        /// Operator is not allowed to produce bundles in current epoch.
        BadOperator,
        /// Failed to pass the threshold check.
        ThresholdUnsatisfied,
        /// The Bundle is created too long ago.
        StaleBundle,
        /// An invalid execution receipt found in the bundle.
        Receipt(ExecutionReceiptError),
    }

    impl<T> From<BundleError> for Error<T> {
        #[inline]
        fn from(e: BundleError) -> Self {
            Self::Bundle(e)
        }
    }

    #[derive(TypeInfo, Encode, Decode, PalletError, Debug, PartialEq)]
    pub enum ExecutionReceiptError {
        /// The parent execution receipt is unknown.
        MissingParent,
        /// The execution receipt has been pruned.
        Pruned,
        /// The execution receipt points to a block unknown to the history.
        UnknownBlock,
        /// The execution receipt is too far in the future.
        TooFarInFuture,
        /// Receipts are not consecutive.
        Inconsecutive,
        /// Receipts in a bundle can not be empty.
        Empty,
    }

    impl<T> From<RuntimeRegistryError> for Error<T> {
        fn from(err: RuntimeRegistryError) -> Self {
            Error::RuntimeRegistry(err)
        }
    }

    impl<T> From<StakingError> for Error<T> {
        fn from(err: StakingError) -> Self {
            Error::Staking(err)
        }
    }

    impl<T> From<DomainRegistryError> for Error<T> {
        fn from(err: DomainRegistryError) -> Self {
            Error::DomainRegistry(err)
        }
    }

    #[pallet::error]
    pub enum Error<T> {
        /// Invalid bundle.
        Bundle(BundleError),
        /// Invalid fraud proof.
        FraudProof,
        /// Runtime registry specific errors
        RuntimeRegistry(RuntimeRegistryError),
        /// Staking related errors.
        Staking(StakingError),
        /// Domain registry specific errors
        DomainRegistry(DomainRegistryError),
    }

    #[pallet::event]
    #[pallet::generate_deposit(pub (super) fn deposit_event)]
    pub enum Event<T: Config> {
        /// A domain bundle was included.
        BundleStored {
            domain_id: DomainId,
            bundle_hash: H256,
            bundle_author: OperatorId,
        },
        DomainRuntimeCreated {
            runtime_id: RuntimeId,
            runtime_type: RuntimeType,
        },
        DomainRuntimeUpgradeScheduled {
            runtime_id: RuntimeId,
            scheduled_at: T::BlockNumber,
        },
        DomainRuntimeUpgraded {
            runtime_id: RuntimeId,
        },
        OperatorRegistered {
            operator_id: OperatorId,
            domain_id: DomainId,
        },
        OperatorNominated {
            operator_id: OperatorId,
            nominator_id: NominatorId<T>,
        },
        DomainInstantiated {
            domain_id: DomainId,
        },
        OperatorSwitchedDomain {
            old_domain_id: DomainId,
            new_domain_id: DomainId,
        },
        OperatorDeregistered {
            operator_id: OperatorId,
        },
        WithdrewStake {
            operator_id: OperatorId,
            nominator_id: NominatorId<T>,
        },
    }

    /// Per-domain state for tx range calculation.
    #[derive(Debug, Default, Decode, Encode, TypeInfo, PartialEq, Eq)]
    pub struct TxRangeState {
        /// Current tx range.
        pub tx_range: U256,

        /// Blocks in the current adjustment interval.
        pub interval_blocks: u64,

        /// Bundles in the current adjustment interval.
        pub interval_bundles: u64,
    }

    impl TxRangeState {
        /// Called when a bundle is added to the current block.
        pub fn on_bundle(&mut self) {
            self.interval_bundles += 1;
        }

        /// Called when the current block is finalized.
        pub fn on_finalize(
            &mut self,
            tx_range_adjustment_interval: u64,
            expected_bundle_count: u64,
        ) {
            self.interval_blocks += 1;
            if self.interval_blocks < tx_range_adjustment_interval {
                return;
            }

            // End of interval. Recalculate the tx range and reset the state.
            let prev_tx_range = self.tx_range;
            self.tx_range =
                calculate_tx_range(self.tx_range, self.interval_bundles, expected_bundle_count);
            log::trace!(target: "runtime::domains",
                "tx range update: blocks = {}, bundles = {}, prev = {prev_tx_range}, new = {}",
                self.interval_blocks, self.interval_bundles, self.tx_range);
            self.interval_blocks = 0;
            self.interval_bundles = 0;
        }
    }

    #[pallet::storage]
    pub(super) type DomainTxRangeState<T: Config> =
        StorageMap<_, Identity, DomainId, TxRangeState, OptionQuery>;

    #[pallet::call]
    impl<T: Config> Pallet<T> {
        // TODO: proper weight
        #[allow(deprecated)]
        #[pallet::call_index(0)]
        #[pallet::weight(Weight::from_all(10_000))]
        pub fn submit_bundle(
            origin: OriginFor<T>,
            opaque_bundle: OpaqueBundle<T::BlockNumber, T::Hash, T::DomainNumber, T::DomainHash>,
        ) -> DispatchResult {
            ensure_none(origin)?;

            log::trace!(target: "runtime::domains", "Processing bundle: {opaque_bundle:?}");

            let domain_id = opaque_bundle.domain_id();

            // TODO: Implement the block tree v2.

            let bundle_hash = opaque_bundle.hash();

            SuccessfulBundles::<T>::append(bundle_hash);

            Self::note_domain_bundle(domain_id);

            Self::deposit_event(Event::BundleStored {
                domain_id,
                bundle_hash,
                bundle_author: opaque_bundle.operator_id(),
            });

            Ok(())
        }

        #[pallet::call_index(1)]
        #[pallet::weight(
            match fraud_proof {
                FraudProof::InvalidStateTransition(..) => (
                    T::WeightInfo::submit_system_domain_invalid_state_transition_proof(),
                    Pays::No
                ),
                // TODO: proper weight
                _ => (Weight::from_all(10_000), Pays::No),
            }
        )]
        pub fn submit_fraud_proof(
            origin: OriginFor<T>,
            fraud_proof: FraudProof<T::BlockNumber, T::Hash>,
        ) -> DispatchResult {
            ensure_none(origin)?;

            log::trace!(target: "runtime::domains", "Processing fraud proof: {fraud_proof:?}");

            // TODO: Implement fraud proof processing.

            Ok(())
        }

        #[pallet::call_index(2)]
        #[pallet::weight((Weight::from_all(10_000), Pays::Yes))]
        // TODO: proper benchmark
        pub fn register_domain_runtime(
            origin: OriginFor<T>,
            runtime_name: Vec<u8>,
            runtime_type: RuntimeType,
            code: Vec<u8>,
        ) -> DispatchResult {
            ensure_root(origin)?;

            let block_number = frame_system::Pallet::<T>::current_block_number();
            let runtime_id =
                do_register_runtime::<T>(runtime_name, runtime_type.clone(), code, block_number)
                    .map_err(Error::<T>::from)?;

            Self::deposit_event(Event::DomainRuntimeCreated {
                runtime_id,
                runtime_type,
            });

            Ok(())
        }

        #[pallet::call_index(3)]
        #[pallet::weight((Weight::from_all(10_000), Pays::Yes))]
        // TODO: proper benchmark
        pub fn upgrade_domain_runtime(
            origin: OriginFor<T>,
            runtime_id: RuntimeId,
            code: Vec<u8>,
        ) -> DispatchResult {
            ensure_root(origin)?;

            let block_number = frame_system::Pallet::<T>::current_block_number();
            let scheduled_at = do_schedule_runtime_upgrade::<T>(runtime_id, code, block_number)
                .map_err(Error::<T>::from)?;

            Self::deposit_event(Event::DomainRuntimeUpgradeScheduled {
                runtime_id,
                scheduled_at,
            });

            Ok(())
        }

        #[pallet::call_index(4)]
        #[pallet::weight((Weight::from_all(10_000), Pays::Yes))]
        // TODO: proper benchmark
        pub fn register_operator(
            origin: OriginFor<T>,
            domain_id: DomainId,
            amount: BalanceOf<T>,
            config: OperatorConfig<BalanceOf<T>>,
        ) -> DispatchResult {
            let owner = ensure_signed(origin)?;

            let operator_id = do_register_operator::<T>(owner, domain_id, amount, config)
                .map_err(Error::<T>::from)?;
            Self::deposit_event(Event::OperatorRegistered {
                operator_id,
                domain_id,
            });

            Ok(())
        }

        #[pallet::call_index(5)]
        #[pallet::weight((Weight::from_all(10_000), Pays::Yes))]
        // TODO: proper benchmark
        pub fn nominate_operator(
            origin: OriginFor<T>,
            operator_id: OperatorId,
            amount: BalanceOf<T>,
        ) -> DispatchResult {
            let nominator_id = ensure_signed(origin)?;

            do_nominate_operator::<T>(operator_id, nominator_id.clone(), amount)
                .map_err(Error::<T>::from)?;

            Self::deposit_event(Event::OperatorNominated {
                operator_id,
                nominator_id,
            });

            Ok(())
        }

        #[pallet::call_index(6)]
        #[pallet::weight((Weight::from_all(10_000), Pays::Yes))]
        // TODO: proper benchmark
        pub fn instantiate_domain(
            origin: OriginFor<T>,
            domain_config: DomainConfig,
        ) -> DispatchResult {
            let who = ensure_signed(origin)?;
            let created_at = frame_system::Pallet::<T>::current_block_number();

            let domain_id = do_instantiate_domain::<T>(domain_config, who, created_at)
                .map_err(Error::<T>::from)?;

            Self::deposit_event(Event::DomainInstantiated { domain_id });

            Ok(())
        }

        #[pallet::call_index(7)]
        #[pallet::weight((Weight::from_all(10_000), Pays::Yes))]
        // TODO: proper benchmark
        pub fn switch_domain(
            origin: OriginFor<T>,
            operator_id: OperatorId,
            new_domain_id: DomainId,
        ) -> DispatchResult {
            let who = ensure_signed(origin)?;

            let old_domain_id = do_switch_operator_domain::<T>(who, operator_id, new_domain_id)
                .map_err(Error::<T>::from)?;

            Self::deposit_event(Event::OperatorSwitchedDomain {
                old_domain_id,
                new_domain_id,
            });

            Ok(())
        }

        #[pallet::call_index(8)]
        #[pallet::weight((Weight::from_all(10_000), Pays::Yes))]
        // TODO: proper benchmark
        pub fn deregister_operator(
            origin: OriginFor<T>,
            operator_id: OperatorId,
        ) -> DispatchResult {
            let who = ensure_signed(origin)?;

            do_deregister_operator::<T>(who, operator_id).map_err(Error::<T>::from)?;

            Self::deposit_event(Event::OperatorDeregistered { operator_id });

            Ok(())
        }

        #[pallet::call_index(9)]
        #[pallet::weight((Weight::from_all(10_000), Pays::Yes))]
        // TODO: proper benchmark
        pub fn withdraw_stake(
            origin: OriginFor<T>,
            operator_id: OperatorId,
            withdraw: Withdraw<BalanceOf<T>>,
        ) -> DispatchResult {
            let who = ensure_signed(origin)?;

            do_withdraw_stake::<T>(operator_id, who.clone(), withdraw).map_err(Error::<T>::from)?;

            Self::deposit_event(Event::WithdrewStake {
                operator_id,
                nominator_id: who,
            });

            Ok(())
        }
    }

    #[pallet::genesis_config]
    pub struct GenesisConfig<T: Config> {
        pub genesis_domain: Option<GenesisDomain<T::AccountId>>,
    }

    impl<T: Config> Default for GenesisConfig<T> {
        fn default() -> Self {
            GenesisConfig {
                genesis_domain: None,
            }
        }
    }

    #[pallet::genesis_build]
    impl<T: Config> GenesisBuild<T> for GenesisConfig<T> {
        fn build(&self) {
            if let Some(genesis_domain) = &self.genesis_domain {
                // Register the genesis domain runtime
                let runtime_id = register_runtime_at_genesis::<T>(
                    genesis_domain.runtime_name.clone(),
                    genesis_domain.runtime_type.clone(),
                    genesis_domain.runtime_version.clone(),
                    genesis_domain.code.clone(),
                    Zero::zero(),
                )
                .expect("Genesis runtime registration must always succeed");

                // Instantiate the genesis domain
                let domain_config = DomainConfig::from_genesis::<T>(genesis_domain, runtime_id);
                let domain_owner = genesis_domain.owner_account_id.clone();
                let domain_id =
                    do_instantiate_domain::<T>(domain_config, domain_owner.clone(), Zero::zero())
                        .expect("Genesis domain instantiation must always succeed");

                // Register domain_owner as the genesis operator.
                let operator_config = OperatorConfig {
                    signing_key: genesis_domain.signing_key.clone(),
                    minimum_nominator_stake: genesis_domain
                        .minimum_nominator_stake
                        .saturated_into(),
                    nomination_tax: genesis_domain.nomination_tax,
                };
                let operator_stake = T::MinOperatorStake::get();
                let operator_id = do_register_operator::<T>(
                    domain_owner,
                    domain_id,
                    operator_stake,
                    operator_config,
                )
                .expect("Genesis operator registration must succeed");

                // TODO: Enact the epoch transition logic properly.
                Operators::<T>::mutate(operator_id, |maybe_operator| {
                    let operator = maybe_operator
                        .as_mut()
                        .expect("Genesis operator must exist");
                    operator.current_total_stake = operator_stake;
                });
                DomainStakingSummary::<T>::insert(
                    domain_id,
                    StakingSummary {
                        current_epoch_index: 0,
                        current_total_stake: operator_stake,
                        current_operators: vec![operator_id],
                        next_operators: vec![],
                    },
                );
            }
        }
    }

    #[pallet::hooks]
    // TODO: proper benchmark
    impl<T: Config> Hooks<T::BlockNumber> for Pallet<T> {
        fn on_initialize(block_number: T::BlockNumber) -> Weight {
            SuccessfulBundles::<T>::kill();

            do_upgrade_runtimes::<T>(block_number);

            do_unlock_pending_withdrawals::<T>(block_number)
                .expect("Pending unlocks should not fail due to checks at epoch");

            Weight::zero()
        }

        fn on_finalize(_: T::BlockNumber) {
            Self::update_domain_tx_range();
        }
    }

    /// Constructs a `TransactionValidity` with pallet-executor specific defaults.
    fn unsigned_validity(prefix: &'static str, tag: impl Encode) -> TransactionValidity {
        ValidTransaction::with_tag_prefix(prefix)
            .priority(TransactionPriority::MAX)
            .and_provides(tag)
            .longevity(TransactionLongevity::MAX)
            // We need this extrinsic to be propagated to the farmer nodes.
            .propagate(true)
            .build()
    }

    #[pallet::validate_unsigned]
    impl<T: Config> ValidateUnsigned for Pallet<T> {
        type Call = Call<T>;
        fn pre_dispatch(call: &Self::Call) -> Result<(), TransactionValidityError> {
            match call {
                Call::submit_bundle { opaque_bundle } => {
                    Self::pre_dispatch_submit_bundle(opaque_bundle)
                }
                Call::submit_fraud_proof { fraud_proof: _ } => Ok(()),
                _ => Err(InvalidTransaction::Call.into()),
            }
        }

        fn validate_unsigned(_source: TransactionSource, call: &Self::Call) -> TransactionValidity {
            match call {
                Call::submit_bundle { opaque_bundle } => {
                    if let Err(e) = Self::validate_bundle(opaque_bundle) {
                        log::debug!(
                            target: "runtime::domains",
                            "Bad bundle {:?}, error: {e:?}", opaque_bundle.domain_id(),
                        );
                        if let BundleError::Receipt(_) = e {
                            return InvalidTransactionCode::ExecutionReceipt.into();
                        } else {
                            return InvalidTransactionCode::Bundle.into();
                        }
                    }

                    ValidTransaction::with_tag_prefix("SubspaceSubmitBundle")
                        .priority(TransactionPriority::MAX)
                        .longevity(T::ConfirmationDepthK::get().try_into().unwrap_or_else(|_| {
                            panic!("Block number always fits in TransactionLongevity; qed")
                        }))
                        .and_provides(opaque_bundle.hash())
                        .propagate(true)
                        .build()
                }
                Call::submit_fraud_proof { fraud_proof } => {
                    // TODO: Validate fraud proof

                    // TODO: proper tag value.
                    unsigned_validity("SubspaceSubmitFraudProof", fraud_proof)
                }

                _ => InvalidTransaction::Call.into(),
            }
        }
    }
}

impl<T: Config> Pallet<T> {
    pub fn successful_bundles() -> Vec<H256> {
        SuccessfulBundles::<T>::get()
    }

    pub fn domain_runtime_code(domain_id: DomainId) -> Option<Vec<u8>> {
        RuntimeRegistry::<T>::get(Self::runtime_id(domain_id)?)
            .map(|runtime_object| runtime_object.code)
    }

    pub fn runtime_id(domain_id: DomainId) -> Option<RuntimeId> {
        DomainRegistry::<T>::get(domain_id)
            .map(|domain_object| domain_object.domain_config.runtime_id)
    }

    /// Returns the tx range for the domain.
    pub fn domain_tx_range(domain_id: DomainId) -> U256 {
        DomainTxRangeState::<T>::try_get(domain_id)
            .map(|state| state.tx_range)
            .ok()
            .unwrap_or_else(Self::initial_tx_range)
    }

    pub fn bundle_producer_election_params(
        domain_id: DomainId,
    ) -> Option<BundleProducerElectionParams<BalanceOf<T>>> {
        match (
            DomainRegistry::<T>::get(domain_id),
            DomainStakingSummary::<T>::get(domain_id),
        ) {
            (Some(domain_object), Some(stake_summary)) => Some(BundleProducerElectionParams {
                current_operators: stake_summary.current_operators,
                total_domain_stake: stake_summary.current_total_stake,
                bundle_slot_probability: domain_object.domain_config.bundle_slot_probability,
            }),
            _ => None,
        }
    }

    pub fn operator(operator_id: OperatorId) -> Option<(OperatorPublicKey, BalanceOf<T>)> {
        Operators::<T>::get(operator_id)
            .map(|operator| (operator.signing_key, operator.current_total_stake))
    }

    fn pre_dispatch_submit_bundle(
        _opaque_bundle: &OpaqueBundle<T::BlockNumber, T::Hash, T::DomainNumber, T::DomainHash>,
    ) -> Result<(), TransactionValidityError> {
        // TODO: Validate domain block tree
        Ok(())
    }

    fn validate_bundle(
        OpaqueBundle {
            sealed_header,
            receipt: _,
            extrinsics: _,
        }: &OpaqueBundle<T::BlockNumber, T::Hash, T::DomainNumber, T::DomainHash>,
    ) -> Result<(), BundleError> {
        let operator_id = sealed_header.header.proof_of_election.operator_id;

        let operator = Operators::<T>::get(operator_id).ok_or(BundleError::InvalidOperatorId)?;

        if !operator
            .signing_key
            .verify(&sealed_header.pre_hash(), &sealed_header.signature)
        {
            return Err(BundleError::BadBundleSignature);
        }

        let header = &sealed_header.header;

        let current_block_number = frame_system::Pallet::<T>::current_block_number();

        // Reject the stale bundles so that they can't be used by attacker to occupy the block space without cost.
        let confirmation_depth_k = T::ConfirmationDepthK::get();
        if let Some(finalized) = current_block_number.checked_sub(&confirmation_depth_k) {
            {
                // Ideally, `bundle.header.primary_number` is `current_block_number - 1`, we need
                // to handle the edge case that `T::ConfirmationDepthK` happens to be 1.
                let is_stale_bundle = if confirmation_depth_k.is_zero() {
                    unreachable!(
                        "ConfirmationDepthK is guaranteed to be non-zero at genesis config"
                    )
                } else if confirmation_depth_k == One::one() {
                    header.consensus_block_number < finalized
                } else {
                    header.consensus_block_number <= finalized
                };

                if is_stale_bundle {
                    log::debug!(
                        target: "runtime::domains",
                        "Bundle created on an ancient consensus block, current_block_number: {current_block_number:?}, \
                        ConfirmationDepthK: {confirmation_depth_k:?}, `bundle.header.primary_number`: {:?}, `finalized`: {finalized:?}",
                        header.consensus_block_number,
                    );
                    return Err(BundleError::StaleBundle);
                }
            }
        }

        // TODO: Implement bundle validation.

        // TODO: The current staking distribution may be unusable when there is an epoch
        // transition, track the last stake distribution in that case.
        let proof_of_election = &sealed_header.header.proof_of_election;

        proof_of_election
            .verify_vrf_signature(&operator.signing_key)
            .map_err(|_| BundleError::BadVrfSignature)?;

        let domain_id = proof_of_election.domain_id;

        let domain_stake_summary =
            DomainStakingSummary::<T>::get(domain_id).ok_or(BundleError::InvalidDomainId)?;

        if !domain_stake_summary
            .current_operators
            .contains(&operator_id)
        {
            return Err(BundleError::BadOperator);
        }

        let bundle_slot_probability = DomainRegistry::<T>::get(domain_id)
            .ok_or(BundleError::InvalidDomainId)?
            .domain_config
            .bundle_slot_probability;

        let operator_stake = operator.current_total_stake;
        let total_domain_stake = domain_stake_summary.current_total_stake;

        let threshold = sp_domains::bundle_producer_election::calculate_threshold(
            operator_stake.saturated_into(),
            total_domain_stake.saturated_into(),
            bundle_slot_probability,
        );

        if !is_below_threshold(&proof_of_election.vrf_signature.output, threshold) {
            return Err(BundleError::ThresholdUnsatisfied);
        }

        Ok(())
    }

    /// Called when a bundle is added to update the bundle state for tx range
    /// calculation.
    fn note_domain_bundle(domain_id: DomainId) {
        DomainTxRangeState::<T>::mutate(domain_id, |maybe_state| match maybe_state {
            Some(state) => {
                state.interval_bundles += 1;
            }
            None => {
                maybe_state.replace(TxRangeState {
                    tx_range: Self::initial_tx_range(),
                    interval_blocks: 0,
                    interval_bundles: 1,
                });
            }
        });
    }

    /// Called when the block is finalized to update the tx range for all the
    /// domains with bundles in the block.
    fn update_domain_tx_range() {
        for domain_id in DomainTxRangeState::<T>::iter_keys() {
            DomainTxRangeState::<T>::mutate(domain_id, |maybe_state| {
                if let Some(state) = maybe_state {
                    state.on_finalize(
                        T::DomainTxRangeAdjustmentInterval::get(),
                        T::ExpectedBundlesPerInterval::get(),
                    );
                }
            })
        }
    }

    /// Calculates the initial tx range.
    fn initial_tx_range() -> U256 {
        U256::MAX / T::InitialDomainTxRange::get()
    }
}

impl<T> Pallet<T>
where
    T: Config + frame_system::offchain::SendTransactionTypes<Call<T>>,
{
    /// Submits an unsigned extrinsic [`Call::submit_bundle`].
    pub fn submit_bundle_unsigned(
        opaque_bundle: OpaqueBundle<T::BlockNumber, T::Hash, T::DomainNumber, T::DomainHash>,
    ) {
        let slot = opaque_bundle.sealed_header.slot_number();
        let extrincis_count = opaque_bundle.extrinsics.len();

        let call = Call::submit_bundle { opaque_bundle };

        match SubmitTransaction::<T, Call<T>>::submit_unsigned_transaction(call.into()) {
            Ok(()) => {
                log::info!(
                    target: "runtime::domains",
                    "Submitted bundle from slot {slot}, extrinsics: {extrincis_count}",
                );
            }
            Err(()) => {
                log::error!(target: "runtime::domains", "Error submitting bundle");
            }
        }
    }

    /// Submits an unsigned extrinsic [`Call::submit_fraud_proof`].
    pub fn submit_fraud_proof_unsigned(fraud_proof: FraudProof<T::BlockNumber, T::Hash>) {
        let call = Call::submit_fraud_proof { fraud_proof };

        match SubmitTransaction::<T, Call<T>>::submit_unsigned_transaction(call.into()) {
            Ok(()) => {
                log::info!(target: "runtime::domains", "Submitted fraud proof");
            }
            Err(()) => {
                log::error!(target: "runtime::domains", "Error submitting fraud proof");
            }
        }
    }
}

/// Calculates the new tx range based on the bundles produced during the interval.
pub fn calculate_tx_range(
    cur_tx_range: U256,
    actual_bundle_count: u64,
    expected_bundle_count: u64,
) -> U256 {
    if actual_bundle_count == 0 || expected_bundle_count == 0 {
        return cur_tx_range;
    }

    let Some(new_tx_range) = U256::from(actual_bundle_count)
        .saturating_mul(&cur_tx_range)
        .checked_div(&U256::from(expected_bundle_count)) else {
        return cur_tx_range;
    };

    let upper_bound = cur_tx_range.saturating_mul(&U256::from(4_u64));
    let Some(lower_bound) = cur_tx_range.checked_div(&U256::from(4_u64)) else {
        return cur_tx_range;
    };
    new_tx_range.clamp(lower_bound, upper_bound)
}<|MERGE_RESOLUTION|>--- conflicted
+++ resolved
@@ -75,7 +75,9 @@
         do_switch_operator_domain, do_withdraw_stake, Error as StakingError, Nominator, Operator,
         OperatorConfig, StakingSummary, Withdraw,
     };
-    use crate::staking_epoch::{do_unlock_pending_withdrawals, PendingNominatorUnlock};
+    use crate::staking_epoch::{
+        do_finalize_domain_current_epoch, do_unlock_pending_withdrawals, PendingNominatorUnlock,
+    };
     use crate::weights::WeightInfo;
     use crate::{calculate_tx_range, BalanceOf, FreezeIdentifier, NominatorId};
     use codec::FullCodec;
@@ -92,11 +94,8 @@
         AtLeast32BitUnsigned, BlockNumberProvider, Bounded, CheckEqual, MaybeDisplay, SimpleBitOps,
         Zero,
     };
-<<<<<<< HEAD
+    use sp_runtime::SaturatedConversion;
     use sp_std::collections::btree_set::BTreeSet;
-=======
-    use sp_runtime::SaturatedConversion;
->>>>>>> 8cdff7d3
     use sp_std::fmt::Debug;
     use sp_std::vec;
     use sp_std::vec::Vec;
@@ -771,30 +770,11 @@
                     nomination_tax: genesis_domain.nomination_tax,
                 };
                 let operator_stake = T::MinOperatorStake::get();
-                let operator_id = do_register_operator::<T>(
-                    domain_owner,
-                    domain_id,
-                    operator_stake,
-                    operator_config,
-                )
-                .expect("Genesis operator registration must succeed");
-
-                // TODO: Enact the epoch transition logic properly.
-                Operators::<T>::mutate(operator_id, |maybe_operator| {
-                    let operator = maybe_operator
-                        .as_mut()
-                        .expect("Genesis operator must exist");
-                    operator.current_total_stake = operator_stake;
-                });
-                DomainStakingSummary::<T>::insert(
-                    domain_id,
-                    StakingSummary {
-                        current_epoch_index: 0,
-                        current_total_stake: operator_stake,
-                        current_operators: vec![operator_id],
-                        next_operators: vec![],
-                    },
-                );
+                do_register_operator::<T>(domain_owner, domain_id, operator_stake, operator_config)
+                    .expect("Genesis operator registration must succeed");
+
+                do_finalize_domain_current_epoch::<T>(domain_id, Zero::zero(), Zero::zero())
+                    .expect("Genesis epoch must succeed");
             }
         }
     }
@@ -910,7 +890,11 @@
             DomainStakingSummary::<T>::get(domain_id),
         ) {
             (Some(domain_object), Some(stake_summary)) => Some(BundleProducerElectionParams {
-                current_operators: stake_summary.current_operators,
+                current_operators: stake_summary
+                    .current_operators
+                    .keys()
+                    .cloned()
+                    .collect::<Vec<OperatorId>>(),
                 total_domain_stake: stake_summary.current_total_stake,
                 bundle_slot_probability: domain_object.domain_config.bundle_slot_probability,
             }),
@@ -997,7 +981,7 @@
 
         if !domain_stake_summary
             .current_operators
-            .contains(&operator_id)
+            .contains_key(&operator_id)
         {
             return Err(BundleError::BadOperator);
         }

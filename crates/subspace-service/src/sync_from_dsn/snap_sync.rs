use crate::mmr::sync::mmr_sync;
use crate::sync_from_dsn::import_blocks::download_and_reconstruct_blocks;
use crate::sync_from_dsn::segment_header_downloader::SegmentHeaderDownloader;
use crate::sync_from_dsn::DsnSyncPieceGetter;
use crate::utils::wait_for_block_import;
use sc_client_api::{AuxStore, BlockchainEvents, ProofProvider};
use sc_consensus::import_queue::ImportQueueService;
use sc_consensus::{
    BlockImport, BlockImportParams, ForkChoiceStrategy, ImportedState, IncomingBlock, StateAction,
    StorageChanges,
};
use sc_consensus_subspace::archiver::{decode_block, SegmentHeadersStore};
use sc_network::service::traits::NetworkService;
use sc_network::{NetworkBlock, NetworkRequest, PeerId};
use sc_network_sync::service::network::NetworkServiceHandle;
use sc_network_sync::SyncingService;
use sp_api::ProvideRuntimeApi;
use sp_blockchain::HeaderBackend;
use sp_consensus::BlockOrigin;
use sp_consensus_subspace::SubspaceApi;
use sp_core::offchain::OffchainStorage;
use sp_core::H256;
use sp_mmr_primitives::MmrApi;
use sp_objects::ObjectsApi;
use sp_runtime::traits::{Block as BlockT, Header};
use std::collections::{HashSet, VecDeque};
use std::sync::atomic::{AtomicBool, Ordering};
use std::sync::{Arc, Mutex};
use std::time::Duration;
use subspace_archiving::reconstructor::Reconstructor;
use subspace_core_primitives::segments::SegmentIndex;
use subspace_core_primitives::{BlockNumber, PublicKey};
use subspace_erasure_coding::ErasureCoding;
use subspace_networking::Node;
use subspace_sync::snap_sync_engine::SnapSyncingEngine;
use tokio::sync::broadcast::Receiver;
use tokio::time::sleep;
use tracing::{debug, error, warn};

/// Error type for snap sync.
#[derive(thiserror::Error, Debug)]
pub enum Error {
    /// A fatal snap sync error which requires user intervention.
    /// Most snap sync errors are non-fatal, because we can just continue with regular sync.
    #[error("Snap Sync requires user action: {0}")]
    SnapSyncImpossible(String),

    /// Substrate service error.
    #[error(transparent)]
    Sub(#[from] sc_service::Error),

    /// Substrate blockchain client error.
    #[error(transparent)]
    Client(#[from] sp_blockchain::Error),

    /// Other.
    #[error("Snap sync error: {0}")]
    Other(String),
}

impl From<String> for Error {
    fn from(error: String) -> Self {
        Error::Other(error)
    }
}

/// Run a snap sync, return an error if snap sync is impossible and user intervention is required.
/// Otherwise, just log the error and return `Ok(())` so that regular sync continues.
#[allow(clippy::too_many_arguments)]
pub(crate) async fn snap_sync<Block, AS, Client, PG, OS>(
    segment_headers_store: SegmentHeadersStore<AS>,
    node: Node,
    fork_id: Option<String>,
    client: Arc<Client>,
    mut import_queue_service: Box<dyn ImportQueueService<Block>>,
    pause_sync: Arc<AtomicBool>,
    piece_getter: PG,
    sync_service: Arc<SyncingService<Block>>,
    network_service_handle: NetworkServiceHandle,
    erasure_coding: ErasureCoding,
<<<<<<< HEAD
    target_block_receiver: Option<Receiver<BlockNumber>>,
=======
    offchain_storage: Option<OS>,
    network_service: Arc<dyn NetworkService>,
>>>>>>> 754862c7
) -> Result<(), Error>
where
    Block: BlockT,
    AS: AuxStore,
    Client: HeaderBackend<Block>
        + ProvideRuntimeApi<Block>
        + ProofProvider<Block>
        + BlockImport<Block>
        + BlockchainEvents<Block>
        + Send
        + Sync
        + 'static,
    Client::Api:
        SubspaceApi<Block, PublicKey> + ObjectsApi<Block> + MmrApi<Block, H256, NumberFor<Block>>,
    PG: DsnSyncPieceGetter,
    OS: OffchainStorage,
{
    let info = client.info();
    // Only attempt snap sync with genesis state
    // TODO: Support snap sync from any state once
    //  https://github.com/paritytech/polkadot-sdk/issues/5366 is resolved
    if info.best_hash == info.genesis_hash {
        pause_sync.store(true, Ordering::Release);

<<<<<<< HEAD
        let target_block = if let Some(mut target_block_receiver) = target_block_receiver {
            match target_block_receiver.recv().await {
                Ok(target_block) => Some(target_block),
                Err(err) => {
                    error!(?err, "Snap sync failed: can't obtain target block.");
                    return Err(Error::Other(
                        "Snap sync failed: can't obtain target block.".into(),
                    ));
                }
            }
        } else {
            None
        };

        debug!("Snap sync target block: {:?}", target_block);

        let snap_sync_fut = sync(
=======
        sync(
>>>>>>> 754862c7
            &segment_headers_store,
            &node,
            &piece_getter,
            fork_id.as_deref(),
            &client,
            import_queue_service.as_mut(),
            sync_service.clone(),
            &network_service_handle,
            target_block,
            &erasure_coding,
<<<<<<< HEAD
        );

        match snap_sync_fut.await {
            Ok(success) => {
                debug!("Snap sync finished successfully");

                success
            }
            Err(error) => {
                // A fatal snap sync error requiring user intervention. The caller will log this error,
                // so just return it to terminate the task.
                if matches!(error, Error::SnapSyncImpossible(_)) {
                    return Err(error);
                }

                // Other errors are non-fatal
                error!(%error, "Snap sync failed");

                false
            }
        };
=======
            offchain_storage,
            network_service,
        )
        .await?;
>>>>>>> 754862c7

        // This will notify Substrate's sync mechanism and allow regular Substrate sync to continue
        // gracefully
        {
            let info = client.info();
            sync_service.new_best_block_imported(info.best_hash, info.best_number);
        }
        pause_sync.store(false, Ordering::Release);
    } else {
        debug!("Snap sync can only work with genesis state, skipping");
    }

    Ok(())
}

// Get blocks from the last segment or from the segment containing the target block.
// Returns encoded blocks collection and used segment index.
pub(crate) async fn get_blocks_from_target_segment<AS, PG>(
    segment_headers_store: &SegmentHeadersStore<AS>,
    node: &Node,
    piece_getter: &PG,
    target_block: Option<BlockNumber>,
    erasure_coding: &ErasureCoding,
) -> Result<Option<(SegmentIndex, VecDeque<(BlockNumber, Vec<u8>)>)>, Error>
where
    AS: AuxStore,
    PG: DsnSyncPieceGetter,
{
    sync_segment_headers(segment_headers_store, node)
        .await
        .map_err(|error| format!("Failed to sync segment headers: {}", error))?;

    let target_segment_index = {
        let last_segment_index = segment_headers_store
            .max_segment_index()
            .expect("Successfully synced above; qed");

        if let Some(target_block) = target_block {
            let mut segment_header = segment_headers_store
                .get_segment_header(last_segment_index)
                .ok_or(format!(
                    "Can't get segment header from the store: {last_segment_index}"
                ))?;

            let mut target_block_exceeded_last_archived_block = false;
            if target_block > segment_header.last_archived_block().number {
                warn!(
                   %last_segment_index,
                   %target_block,

                    "Specified target block is greater than the last archived block. \
                     Choosing the last archived block (#{}) as target block...
                    ",
                    segment_header.last_archived_block().number
                );
                target_block_exceeded_last_archived_block = true;
            }

            if !target_block_exceeded_last_archived_block {
                let mut current_segment_index = last_segment_index;

                loop {
                    if current_segment_index <= SegmentIndex::ONE {
                        break;
                    }

                    if target_block > segment_header.last_archived_block().number {
                        current_segment_index += SegmentIndex::ONE;
                        break;
                    }

                    current_segment_index -= SegmentIndex::ONE;

                    segment_header = segment_headers_store
                        .get_segment_header(current_segment_index)
                        .ok_or(format!(
                            "Can't get segment header from the store: {last_segment_index}"
                        ))?;
                }

                current_segment_index
            } else {
                last_segment_index
            }
        } else {
            last_segment_index
        }
    };

    // We don't have the genesis state when we choose to snap sync.
    if target_segment_index <= SegmentIndex::ONE {
        // The caller logs this error
        return Err(Error::SnapSyncImpossible(
            "Snap sync is impossible - not enough archived history".into(),
        ));
    }

    // Identify all segment headers that would need to be reconstructed in order to get first
    // block of last segment header
    let mut segments_to_reconstruct = VecDeque::from([target_segment_index]);
    {
        let mut last_segment_first_block_number = None;

        loop {
            let oldest_segment_index = *segments_to_reconstruct.front().expect("Not empty; qed");
            let segment_index = oldest_segment_index
                .checked_sub(SegmentIndex::ONE)
                .ok_or_else(|| {
                    format!(
                        "Attempted to get segment index before {oldest_segment_index} during \
                            snap sync"
                    )
                })?;
            let segment_header = segment_headers_store
                .get_segment_header(segment_index)
                .ok_or_else(|| {
                    format!("Failed to get segment index {segment_index} during snap sync")
                })?;
            let last_archived_block = segment_header.last_archived_block();

            // If older segment header ends with fully archived block then no additional
            // information is necessary
            if last_archived_block.partial_archived().is_none() {
                break;
            }

            match last_segment_first_block_number {
                Some(block_number) => {
                    if block_number == last_archived_block.number {
                        // If older segment ends with the same block number as the first block
                        // in the last segment then add it to the list of segments that need to
                        // be reconstructed
                        segments_to_reconstruct.push_front(segment_index);
                    } else {
                        // Otherwise we're done here
                        break;
                    }
                }
                None => {
                    last_segment_first_block_number.replace(last_archived_block.number);
                    // This segment will definitely be needed to reconstruct first block of the
                    // last segment
                    segments_to_reconstruct.push_front(segment_index);
                }
            }
        }
    }

    // Reconstruct blocks of the last segment
    let mut blocks = VecDeque::new();
    {
        let reconstructor = Arc::new(Mutex::new(Reconstructor::new(erasure_coding.clone())));

        for segment_index in segments_to_reconstruct {
            let blocks_fut =
                download_and_reconstruct_blocks(segment_index, piece_getter, &reconstructor);

            blocks = VecDeque::from(blocks_fut.await?);
        }
    }

    Ok(Some((target_segment_index, blocks)))
}

#[allow(clippy::too_many_arguments)]
/// Synchronize the blockchain to the target_block (approximate value based on the containing
<<<<<<< HEAD
/// segment) or to the last archived block. Returns false when sync is skipped.
async fn sync<PG, AS, Block, Client, IQS>(
=======
/// segment) or to the last archived block.
async fn sync<PG, AS, Block, Client, IQS, OS, NR>(
>>>>>>> 754862c7
    segment_headers_store: &SegmentHeadersStore<AS>,
    node: &Node,
    piece_getter: &PG,
    fork_id: Option<&str>,
    client: &Arc<Client>,
    import_queue_service: &mut IQS,
    sync_service: Arc<SyncingService<Block>>,
    network_service_handle: &NetworkServiceHandle,
    target_block: Option<BlockNumber>,
    erasure_coding: &ErasureCoding,
<<<<<<< HEAD
) -> Result<bool, Error>
=======
    offchain_storage: Option<OS>,
    network_request: NR,
) -> Result<(), Error>
>>>>>>> 754862c7
where
    PG: DsnSyncPieceGetter,
    AS: AuxStore,
    Block: BlockT,
    Client: HeaderBackend<Block>
        + ProvideRuntimeApi<Block>
        + ProofProvider<Block>
        + BlockImport<Block>
        + BlockchainEvents<Block>
        + Send
        + Sync
        + 'static,
    Client::Api:
        SubspaceApi<Block, PublicKey> + ObjectsApi<Block> + MmrApi<Block, H256, NumberFor<Block>>,
    IQS: ImportQueueService<Block> + ?Sized,
    OS: OffchainStorage,
    NR: NetworkRequest + Sync + Send,
{
    debug!("Starting snap sync...");

    let Some((target_segment_index, mut blocks)) = get_blocks_from_target_segment(
        segment_headers_store,
        node,
        piece_getter,
        target_block,
        erasure_coding,
    )
    .await?
    else {
        // Snap-sync skipped
        return Ok(false);
    };

    debug!(
        "Segments data received. Target segment index: {:?}",
        target_segment_index
    );

    let mut blocks_to_import = Vec::with_capacity(blocks.len().saturating_sub(1));
    let last_block_number;

    // First block is special because we need to download state for it
    {
        let (first_block_number, first_block_bytes) = blocks
            .pop_front()
            .expect("List of blocks is not empty according to logic above; qed");

        // Sometimes first block is the only block
        last_block_number = blocks
            .back()
            .map_or(first_block_number, |(block_number, _block_bytes)| {
                *block_number
            });

        debug!(
            %target_segment_index,
            %first_block_number,
            %last_block_number,
            "Blocks from target segment downloaded"
        );

        let signed_block = decode_block::<Block>(&first_block_bytes)
            .map_err(|error| format!("Failed to decode archived block: {error}"))?;
        drop(first_block_bytes);
        let (header, extrinsics) = signed_block.block.deconstruct();

        // Download state for the first block, so it can be imported even without doing execution
        let state = download_state(
            &header,
            client,
            fork_id,
            &sync_service,
            network_service_handle,
        )
        .await
        .map_err(|error| {
            format!("Failed to download state for the first block of target segment: {error}")
        })?;

        debug!("Downloaded state of the first block of the target segment");

        // Import first block as finalized
        let mut block = BlockImportParams::new(BlockOrigin::NetworkInitialSync, header);
        block.body.replace(extrinsics);
        block.justifications = signed_block.justifications;
        block.state_action = StateAction::ApplyChanges(StorageChanges::Import(state));
        block.finalized = true;
        block.create_gap = false;
        block.fork_choice = Some(ForkChoiceStrategy::Custom(true));
        client
            .import_block(block)
            .await
            .map_err(|error| format!("Failed to import first block of target segment: {error}"))?;
    }

    debug!(
        blocks_count = %blocks.len(),
        "Queuing importing remaining blocks from target segment"
    );

    for (_block_number, block_bytes) in blocks {
        let signed_block = decode_block::<Block>(&block_bytes)
            .map_err(|error| format!("Failed to decode archived block: {error}"))?;
        let (header, extrinsics) = signed_block.block.deconstruct();

        blocks_to_import.push(IncomingBlock {
            hash: header.hash(),
            header: Some(header),
            body: Some(extrinsics),
            indexed_body: None,
            justifications: signed_block.justifications,
            origin: None,
            allow_missing_state: false,
            import_existing: false,
            skip_execution: false,
            state: None,
        });
    }

    if !blocks_to_import.is_empty() {
        import_queue_service.import_blocks(BlockOrigin::NetworkInitialSync, blocks_to_import);
    }

    // Wait for blocks to be imported
    // TODO: Replace this hack with actual watching of block import
    wait_for_block_import(client.as_ref(), last_block_number.into()).await;

    let mmr_target_block = if let Some(target_block) = target_block {
        target_block
    } else {
        last_block_number
    };

    if let Some(offchain_storage) = offchain_storage {
        mmr_sync(
            fork_id.map(|v| v.into()),
            client.clone(),
            network_request,
            sync_service.clone(),
            offchain_storage,
            mmr_target_block,
        )
        .await?;
    }

    debug!(info = ?client.info(), "Snap sync finished successfully");

    Ok(true)
}

async fn sync_segment_headers<AS>(
    segment_headers_store: &SegmentHeadersStore<AS>,
    node: &Node,
) -> Result<(), Error>
where
    AS: AuxStore,
{
    let last_segment_header = segment_headers_store.last_segment_header().ok_or_else(|| {
        Error::Other(
            "Archiver needs to be initialized before syncing from DSN to populate the very first \
            segment"
                .to_string(),
        )
    })?;
    let new_segment_headers = SegmentHeaderDownloader::new(node)
        .get_segment_headers(&last_segment_header)
        .await
        .map_err(|error| error.to_string())?;

    debug!("Found {} new segment headers", new_segment_headers.len());

    if !new_segment_headers.is_empty() {
        segment_headers_store.add_segment_headers(&new_segment_headers)?;
    }

    Ok(())
}

/// Download and return state for specified block
async fn download_state<Block, Client>(
    header: &Block::Header,
    client: &Arc<Client>,
    fork_id: Option<&str>,
    sync_service: &SyncingService<Block>,
    network_service_handle: &NetworkServiceHandle,
) -> Result<ImportedState<Block>, Error>
where
    Block: BlockT,
    Client: HeaderBackend<Block> + ProofProvider<Block> + Send + Sync + 'static,
{
    let block_number = *header.number();

    const STATE_SYNC_RETRIES: u32 = 5;
    const LOOP_PAUSE: Duration = Duration::from_secs(20);

    for attempt in 1..=STATE_SYNC_RETRIES {
        debug!(%attempt, "Starting state sync...");

        debug!("Gathering peers for state sync.");
        let mut tried_peers = HashSet::<PeerId>::new();

        // TODO: add loop timeout
        let current_peer_id = loop {
            let connected_full_peers = sync_service
                .peers_info()
                .await
                .expect("Network service must be available.")
                .iter()
                .filter_map(|(peer_id, info)| {
                    (info.roles.is_full() && info.best_number > block_number).then_some(*peer_id)
                })
                .collect::<Vec<_>>();

            debug!(?tried_peers, "Sync peers: {}", connected_full_peers.len());

            let active_peers_set = HashSet::from_iter(connected_full_peers.into_iter());

            if let Some(peer_id) = active_peers_set.difference(&tried_peers).next().cloned() {
                break peer_id;
            }

            sleep(LOOP_PAUSE).await;
        };

        tried_peers.insert(current_peer_id);

        let sync_engine = SnapSyncingEngine::<Block>::new(
            client.clone(),
            fork_id,
            header.clone(),
            false,
            (current_peer_id, block_number),
            network_service_handle,
        )
        .map_err(Error::Client)?;

        let last_block_from_sync_result = sync_engine.download_state().await;

        match last_block_from_sync_result {
            Ok(block_to_import) => {
                debug!("Sync worker handle result: {:?}", block_to_import);

                return block_to_import.state.ok_or_else(|| {
                    Error::Other("Imported state was missing in synced block".into())
                });
            }
            Err(error) => {
                error!(%error, "State sync error");
                continue;
            }
        }
    }

    Err(Error::Other("All snap sync retries failed".into()))
}<|MERGE_RESOLUTION|>--- conflicted
+++ resolved
@@ -1,9 +1,9 @@
 use crate::mmr::sync::mmr_sync;
 use crate::sync_from_dsn::import_blocks::download_and_reconstruct_blocks;
 use crate::sync_from_dsn::segment_header_downloader::SegmentHeaderDownloader;
+use crate::sync_from_dsn::snap_sync_engine::SnapSyncingEngine;
 use crate::sync_from_dsn::DsnSyncPieceGetter;
-use crate::utils::wait_for_block_import;
-use sc_client_api::{AuxStore, BlockchainEvents, ProofProvider};
+use sc_client_api::{AuxStore, ProofProvider};
 use sc_consensus::import_queue::ImportQueueService;
 use sc_consensus::{
     BlockImport, BlockImportParams, ForkChoiceStrategy, ImportedState, IncomingBlock, StateAction,
@@ -22,7 +22,7 @@
 use sp_core::H256;
 use sp_mmr_primitives::MmrApi;
 use sp_objects::ObjectsApi;
-use sp_runtime::traits::{Block as BlockT, Header};
+use sp_runtime::traits::{Block as BlockT, Header, NumberFor};
 use std::collections::{HashSet, VecDeque};
 use std::sync::atomic::{AtomicBool, Ordering};
 use std::sync::{Arc, Mutex};
@@ -32,10 +32,8 @@
 use subspace_core_primitives::{BlockNumber, PublicKey};
 use subspace_erasure_coding::ErasureCoding;
 use subspace_networking::Node;
-use subspace_sync::snap_sync_engine::SnapSyncingEngine;
-use tokio::sync::broadcast::Receiver;
 use tokio::time::sleep;
-use tracing::{debug, error, warn};
+use tracing::{debug, error};
 
 /// Error type for snap sync.
 #[derive(thiserror::Error, Debug)]
@@ -78,12 +76,8 @@
     sync_service: Arc<SyncingService<Block>>,
     network_service_handle: NetworkServiceHandle,
     erasure_coding: ErasureCoding,
-<<<<<<< HEAD
-    target_block_receiver: Option<Receiver<BlockNumber>>,
-=======
     offchain_storage: Option<OS>,
     network_service: Arc<dyn NetworkService>,
->>>>>>> 754862c7
 ) -> Result<(), Error>
 where
     Block: BlockT,
@@ -92,7 +86,6 @@
         + ProvideRuntimeApi<Block>
         + ProofProvider<Block>
         + BlockImport<Block>
-        + BlockchainEvents<Block>
         + Send
         + Sync
         + 'static,
@@ -108,27 +101,7 @@
     if info.best_hash == info.genesis_hash {
         pause_sync.store(true, Ordering::Release);
 
-<<<<<<< HEAD
-        let target_block = if let Some(mut target_block_receiver) = target_block_receiver {
-            match target_block_receiver.recv().await {
-                Ok(target_block) => Some(target_block),
-                Err(err) => {
-                    error!(?err, "Snap sync failed: can't obtain target block.");
-                    return Err(Error::Other(
-                        "Snap sync failed: can't obtain target block.".into(),
-                    ));
-                }
-            }
-        } else {
-            None
-        };
-
-        debug!("Snap sync target block: {:?}", target_block);
-
-        let snap_sync_fut = sync(
-=======
         sync(
->>>>>>> 754862c7
             &segment_headers_store,
             &node,
             &piece_getter,
@@ -137,36 +110,12 @@
             import_queue_service.as_mut(),
             sync_service.clone(),
             &network_service_handle,
-            target_block,
+            None,
             &erasure_coding,
-<<<<<<< HEAD
-        );
-
-        match snap_sync_fut.await {
-            Ok(success) => {
-                debug!("Snap sync finished successfully");
-
-                success
-            }
-            Err(error) => {
-                // A fatal snap sync error requiring user intervention. The caller will log this error,
-                // so just return it to terminate the task.
-                if matches!(error, Error::SnapSyncImpossible(_)) {
-                    return Err(error);
-                }
-
-                // Other errors are non-fatal
-                error!(%error, "Snap sync failed");
-
-                false
-            }
-        };
-=======
             offchain_storage,
             network_service,
         )
         .await?;
->>>>>>> 754862c7
 
         // This will notify Substrate's sync mechanism and allow regular Substrate sync to continue
         // gracefully
@@ -211,46 +160,39 @@
                     "Can't get segment header from the store: {last_segment_index}"
                 ))?;
 
-            let mut target_block_exceeded_last_archived_block = false;
             if target_block > segment_header.last_archived_block().number {
-                warn!(
-                   %last_segment_index,
-                   %target_block,
-
-                    "Specified target block is greater than the last archived block. \
-                     Choosing the last archived block (#{}) as target block...
+                return Err(format!(
+                    "Target block is greater than the last archived block. \
+                    Last segment index = {last_segment_index}, target block = {target_block}, \
+                    last block from the segment = {}
                     ",
                     segment_header.last_archived_block().number
-                );
-                target_block_exceeded_last_archived_block = true;
-            }
-
-            if !target_block_exceeded_last_archived_block {
-                let mut current_segment_index = last_segment_index;
-
-                loop {
-                    if current_segment_index <= SegmentIndex::ONE {
-                        break;
-                    }
-
-                    if target_block > segment_header.last_archived_block().number {
-                        current_segment_index += SegmentIndex::ONE;
-                        break;
-                    }
-
-                    current_segment_index -= SegmentIndex::ONE;
-
-                    segment_header = segment_headers_store
-                        .get_segment_header(current_segment_index)
-                        .ok_or(format!(
-                            "Can't get segment header from the store: {last_segment_index}"
-                        ))?;
+                )
+                .into());
+            }
+
+            let mut current_segment_index = last_segment_index;
+
+            loop {
+                if current_segment_index <= SegmentIndex::ONE {
+                    break;
                 }
 
-                current_segment_index
-            } else {
-                last_segment_index
-            }
+                if target_block > segment_header.last_archived_block().number {
+                    current_segment_index += SegmentIndex::ONE;
+                    break;
+                }
+
+                current_segment_index -= SegmentIndex::ONE;
+
+                segment_header = segment_headers_store
+                    .get_segment_header(current_segment_index)
+                    .ok_or(format!(
+                        "Can't get segment header from the store: {last_segment_index}"
+                    ))?;
+            }
+
+            current_segment_index
         } else {
             last_segment_index
         }
@@ -333,13 +275,8 @@
 
 #[allow(clippy::too_many_arguments)]
 /// Synchronize the blockchain to the target_block (approximate value based on the containing
-<<<<<<< HEAD
-/// segment) or to the last archived block. Returns false when sync is skipped.
-async fn sync<PG, AS, Block, Client, IQS>(
-=======
 /// segment) or to the last archived block.
 async fn sync<PG, AS, Block, Client, IQS, OS, NR>(
->>>>>>> 754862c7
     segment_headers_store: &SegmentHeadersStore<AS>,
     node: &Node,
     piece_getter: &PG,
@@ -350,13 +287,9 @@
     network_service_handle: &NetworkServiceHandle,
     target_block: Option<BlockNumber>,
     erasure_coding: &ErasureCoding,
-<<<<<<< HEAD
-) -> Result<bool, Error>
-=======
     offchain_storage: Option<OS>,
     network_request: NR,
 ) -> Result<(), Error>
->>>>>>> 754862c7
 where
     PG: DsnSyncPieceGetter,
     AS: AuxStore,
@@ -365,7 +298,6 @@
         + ProvideRuntimeApi<Block>
         + ProofProvider<Block>
         + BlockImport<Block>
-        + BlockchainEvents<Block>
         + Send
         + Sync
         + 'static,
@@ -387,7 +319,7 @@
     .await?
     else {
         // Snap-sync skipped
-        return Ok(false);
+        return Ok(());
     };
 
     debug!(
@@ -504,7 +436,43 @@
 
     debug!(info = ?client.info(), "Snap sync finished successfully");
 
-    Ok(true)
+    Ok(())
+}
+
+async fn wait_for_block_import<Block, Client>(
+    client: &Client,
+    waiting_block_number: NumberFor<Block>,
+) where
+    Block: BlockT,
+    Client: HeaderBackend<Block>,
+{
+    const WAIT_DURATION: Duration = Duration::from_secs(5);
+    const MAX_NO_NEW_IMPORT_ITERATIONS: u32 = 10;
+    let mut current_iteration = 0;
+    let mut last_best_block_number = client.info().best_number;
+    loop {
+        let info = client.info();
+        debug!(%current_iteration, %waiting_block_number, "Waiting client info: {:?}", info);
+
+        tokio::time::sleep(WAIT_DURATION).await;
+
+        if info.best_number >= waiting_block_number {
+            break;
+        }
+
+        if last_best_block_number == info.best_number {
+            current_iteration += 1;
+        } else {
+            current_iteration = 0;
+        }
+
+        if current_iteration >= MAX_NO_NEW_IMPORT_ITERATIONS {
+            debug!(%current_iteration, %waiting_block_number, "Max idle period reached. {:?}", info);
+            break;
+        }
+
+        last_best_block_number = info.best_number;
+    }
 }
 
 async fn sync_segment_headers<AS>(

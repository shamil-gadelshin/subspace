// Copyright (C) 2021 Subspace Labs, Inc.
// SPDX-License-Identifier: GPL-3.0-or-later

// This program is free software: you can redistribute it and/or modify
// it under the terms of the GNU General Public License as published by
// the Free Software Foundation, either version 3 of the License, or
// (at your option) any later version.

// This program is distributed in the hope that it will be useful,
// but WITHOUT ANY WARRANTY; without even the implied warranty of
// MERCHANTABILITY or FITNESS FOR A PARTICULAR PURPOSE. See the
// GNU General Public License for more details.

// You should have received a copy of the GNU General Public License
// along with this program. If not, see <https://www.gnu.org/licenses/>.

//! Service and ServiceFactory implementation. Specialized wrapper over substrate service.
#![feature(
    duration_constructors,
    impl_trait_in_assoc_type,
    int_roundings,
    let_chains,
    trait_upcasting,
    type_alias_impl_trait,
    type_changing_struct_update
)]

pub mod config;
pub mod dsn;
mod metrics;
pub(crate) mod mmr;
pub mod rpc;
pub mod sync_from_dsn;
mod task_spawner;
pub mod transaction_pool;
mod utils;

use crate::config::{ChainSyncMode, SubspaceConfiguration, SubspaceNetworking};
use crate::dsn::{create_dsn_instance, DsnConfigurationError};
use crate::metrics::NodeMetrics;
use crate::mmr::request_handler::MmrRequestHandler;
pub use crate::mmr::sync::mmr_sync;
use crate::sync_from_dsn::piece_validator::SegmentCommitmentPieceValidator;
use crate::sync_from_dsn::snap_sync::snap_sync;
use crate::transaction_pool::FullPool;
use core::sync::atomic::{AtomicU32, Ordering};
use cross_domain_message_gossip::xdm_gossip_peers_set_config;
use domain_runtime_primitives::opaque::{Block as DomainBlock, Header as DomainHeader};
use frame_system_rpc_runtime_api::AccountNonceApi;
use futures::channel::oneshot;
use futures::FutureExt;
use jsonrpsee::RpcModule;
use pallet_transaction_payment_rpc_runtime_api::TransactionPaymentApi;
use parking_lot::Mutex;
use prometheus_client::registry::Registry;
use sc_basic_authorship::ProposerFactory;
use sc_chain_spec::GenesisBlockBuilder;
use sc_client_api::execution_extensions::ExtensionsFactory;
use sc_client_api::{
    AuxStore, Backend, BlockBackend, BlockchainEvents, ExecutorProvider, HeaderBackend,
};
use sc_consensus::{
    BasicQueue, BlockCheckParams, BlockImport, BlockImportParams, BoxBlockImport,
    DefaultImportQueue, ImportQueue, ImportResult,
};
use sc_consensus_slots::SlotProportion;
use sc_consensus_subspace::archiver::{
    create_subspace_archiver, ArchivedSegmentNotification, ObjectMappingNotification,
    SegmentHeadersStore,
};
use sc_consensus_subspace::block_import::{BlockImportingNotification, SubspaceBlockImport};
use sc_consensus_subspace::notification::SubspaceNotificationStream;
use sc_consensus_subspace::slot_worker::{
    NewSlotNotification, RewardSigningNotification, SubspaceSlotWorker, SubspaceSlotWorkerOptions,
    SubspaceSyncOracle,
};
use sc_consensus_subspace::verifier::{SubspaceVerifier, SubspaceVerifierOptions};
use sc_consensus_subspace::SubspaceLink;
use sc_domains::ExtensionsFactory as DomainsExtensionFactory;
use sc_network::service::traits::NetworkService;
use sc_network::{NetworkWorker, NotificationMetrics, NotificationService, Roles};
use sc_network_sync::block_relay_protocol::BlockRelayParams;
use sc_network_sync::engine::SyncingEngine;
use sc_network_sync::service::network::NetworkServiceProvider;
use sc_proof_of_time::source::gossip::pot_gossip_peers_set_config;
use sc_proof_of_time::source::{PotSlotInfo, PotSourceWorker};
use sc_proof_of_time::verifier::PotVerifier;
use sc_service::error::Error as ServiceError;
use sc_service::{
    build_network_advanced, build_polkadot_syncing_strategy, BuildNetworkAdvancedParams,
    Configuration, NetworkStarter, SpawnTasksParams, TaskManager,
};
use sc_subspace_block_relay::{
    build_consensus_relay, BlockRelayConfigurationError, NetworkWrapper,
};
use sc_telemetry::{Telemetry, TelemetryWorker};
use sc_transaction_pool_api::OffchainTransactionPoolFactory;
use sp_api::{ApiExt, ConstructRuntimeApi, Metadata, ProvideRuntimeApi};
use sp_block_builder::BlockBuilder;
use sp_blockchain::HeaderMetadata;
use sp_consensus::block_validation::DefaultBlockAnnounceValidator;
use sp_consensus_slots::Slot;
use sp_consensus_subspace::digests::extract_pre_digest;
use sp_consensus_subspace::{
    KzgExtension, PosExtension, PotExtension, PotNextSlotInput, SubspaceApi,
};
use sp_core::offchain::storage::OffchainDb;
use sp_core::offchain::OffchainDbExt;
use sp_core::traits::SpawnEssentialNamed;
use sp_core::H256;
use sp_domains::{BundleProducerElectionApi, DomainsApi};
use sp_domains_fraud_proof::{FraudProofApi, FraudProofExtension, FraudProofHostFunctionsImpl};
use sp_externalities::Extensions;
use sp_messenger::MessengerApi;
use sp_messenger_host_functions::{MessengerExtension, MessengerHostFunctionsImpl};
use sp_mmr_primitives::MmrApi;
use sp_objects::ObjectsApi;
use sp_offchain::OffchainWorkerApi;
use sp_runtime::traits::{Block as BlockT, BlockIdTo, Header, NumberFor, Zero};
use sp_session::SessionKeys;
use sp_subspace_mmr::host_functions::{SubspaceMmrExtension, SubspaceMmrHostFunctionsImpl};
use sp_transaction_pool::runtime_api::TaggedTransactionQueue;
use static_assertions::const_assert;
use std::marker::PhantomData;
use std::num::NonZeroUsize;
use std::sync::Arc;
use std::time::Duration;
use subspace_core_primitives::pieces::Record;
use subspace_core_primitives::pot::PotSeed;
use subspace_core_primitives::{BlockNumber, PublicKey, REWARD_SIGNING_CONTEXT};
use subspace_erasure_coding::ErasureCoding;
use subspace_kzg::Kzg;
use subspace_networking::libp2p::multiaddr::Protocol;
use subspace_networking::utils::piece_provider::PieceProvider;
use subspace_proof_of_space::Table;
use subspace_runtime_primitives::opaque::Block;
use subspace_runtime_primitives::{AccountId, Balance, Hash, Nonce};
use tokio::sync::broadcast;
use tokio::sync::broadcast::Receiver;
use tracing::{debug, error, info, Instrument};
pub use utils::wait_for_block_import;

// There are multiple places where it is assumed that node is running on 64-bit system, refuse to
// compile otherwise
const_assert!(std::mem::size_of::<usize>() >= std::mem::size_of::<u64>());

/// This is over 15 minutes of slots assuming there are no forks, should be both sufficient and not
/// too large to handle
const POT_VERIFIER_CACHE_SIZE: u32 = 30_000;
const SYNC_TARGET_UPDATE_INTERVAL: Duration = Duration::from_secs(1);

/// Error type for Subspace service.
#[derive(thiserror::Error, Debug)]
pub enum Error {
    /// IO error.
    #[error(transparent)]
    Io(#[from] std::io::Error),

    /// Address parsing error.
    #[error(transparent)]
    AddrFormatInvalid(#[from] std::net::AddrParseError),

    /// Substrate service error.
    #[error(transparent)]
    Sub(#[from] sc_service::Error),

    /// Substrate consensus error.
    #[error(transparent)]
    Consensus(#[from] sp_consensus::Error),

    /// Telemetry error.
    #[error(transparent)]
    Telemetry(#[from] sc_telemetry::Error),

    /// Subspace networking (DSN) error.
    #[error(transparent)]
    SubspaceDsn(#[from] DsnConfigurationError),

    /// Failed to set up block relay.
    #[error(transparent)]
    BlockRelay(#[from] BlockRelayConfigurationError),

    /// Other.
    #[error(transparent)]
    Other(Box<dyn std::error::Error + Send + Sync>),
}

// Simple wrapper whose ony purpose is to convert error type
#[derive(Clone)]
struct BlockImportWrapper<BI>(BI);

#[async_trait::async_trait]
impl<Block, BI> BlockImport<Block> for BlockImportWrapper<BI>
where
    Block: BlockT,
    BI: BlockImport<Block, Error = sc_consensus_subspace::block_import::Error<Block::Header>>
        + Send
        + Sync,
{
    type Error = sp_consensus::Error;

    async fn check_block(
        &self,
        block: BlockCheckParams<Block>,
    ) -> Result<ImportResult, Self::Error> {
        self.0
            .check_block(block)
            .await
            .map_err(|error| sp_consensus::Error::Other(error.into()))
    }

    async fn import_block(
        &self,
        block: BlockImportParams<Block>,
    ) -> Result<ImportResult, Self::Error> {
        self.0
            .import_block(block)
            .await
            .map_err(|error| sp_consensus::Error::Other(error.into()))
    }
}

/// Host functions required for Subspace
#[cfg(not(feature = "runtime-benchmarks"))]
pub type HostFunctions = (
    sp_io::SubstrateHostFunctions,
    sp_consensus_subspace::consensus::HostFunctions,
    sp_domains_fraud_proof::HostFunctions,
    sp_subspace_mmr::HostFunctions,
    sp_messenger_host_functions::HostFunctions,
);

/// Host functions required for Subspace
#[cfg(feature = "runtime-benchmarks")]
pub type HostFunctions = (
    sp_io::SubstrateHostFunctions,
    frame_benchmarking::benchmarking::HostFunctions,
    sp_consensus_subspace::consensus::HostFunctions,
    sp_domains_fraud_proof::HostFunctions,
    sp_subspace_mmr::HostFunctions,
    sp_messenger_host_functions::HostFunctions,
);

/// Runtime executor for Subspace
pub type RuntimeExecutor = sc_executor::WasmExecutor<HostFunctions>;

/// Subspace-like full client.
pub type FullClient<RuntimeApi> = sc_service::TFullClient<Block, RuntimeApi, RuntimeExecutor>;

pub type FullBackend = sc_service::TFullBackend<Block>;
pub type FullSelectChain = sc_consensus::LongestChain<FullBackend, Block>;

struct SubspaceExtensionsFactory<PosTable, Client, DomainBlock> {
    kzg: Kzg,
    client: Arc<Client>,
    backend: Arc<FullBackend>,
    pot_verifier: PotVerifier,
    domains_executor: Arc<sc_domains::RuntimeExecutor>,
    confirmation_depth_k: BlockNumber,
    _pos_table: PhantomData<(PosTable, DomainBlock)>,
}

impl<PosTable, Block, Client, DomainBlock> ExtensionsFactory<Block>
    for SubspaceExtensionsFactory<PosTable, Client, DomainBlock>
where
    PosTable: Table,
    Block: BlockT,
    Block::Hash: From<H256> + Into<H256>,
    DomainBlock: BlockT,
    DomainBlock::Hash: Into<H256> + From<H256>,
    Client: BlockBackend<Block>
        + HeaderBackend<Block>
        + ProvideRuntimeApi<Block>
        + Send
        + Sync
        + 'static,
    Client::Api: SubspaceApi<Block, PublicKey>
        + DomainsApi<Block, DomainBlock::Header>
        + BundleProducerElectionApi<Block, Balance>
        + MmrApi<Block, H256, NumberFor<Block>>
        + MessengerApi<Block, NumberFor<Block>, Block::Hash>,
{
    fn extensions_for(
        &self,
        _block_hash: Block::Hash,
        _block_number: NumberFor<Block>,
    ) -> Extensions {
        let confirmation_depth_k = self.confirmation_depth_k;
        let mut exts = Extensions::new();
        exts.register(KzgExtension::new(self.kzg.clone()));
        exts.register(PosExtension::new::<PosTable>());
        exts.register(PotExtension::new({
            let client = Arc::clone(&self.client);
            let pot_verifier = self.pot_verifier.clone();

            Box::new(
                move |parent_hash, slot, proof_of_time, quick_verification| {
                    let parent_hash = {
                        let mut converted_parent_hash = Block::Hash::default();
                        converted_parent_hash.as_mut().copy_from_slice(&parent_hash);
                        converted_parent_hash
                    };

                    let parent_header = match client.header(parent_hash) {
                        Ok(Some(parent_header)) => parent_header,
                        Ok(None) => {
                            if quick_verification {
                                error!(
                                    %parent_hash,
                                    "Header not found during proof of time verification"
                                );

                                return false;
                            } else {
                                debug!(
                                    %parent_hash,
                                    "Header not found during proof of time verification"
                                );

                                // This can only happen during special sync modes there are no other
                                // cases where parent header may not be available, hence allow it
                                return true;
                            }
                        }
                        Err(error) => {
                            error!(
                                %error,
                                %parent_hash,
                                "Failed to retrieve header during proof of time verification"
                            );

                            return false;
                        }
                    };

                    let parent_pre_digest = match extract_pre_digest(&parent_header) {
                        Ok(parent_pre_digest) => parent_pre_digest,
                        Err(error) => {
                            error!(
                                %error,
                                %parent_hash,
                                parent_number = %parent_header.number(),
                                "Failed to extract pre-digest from parent header during proof of \
                                time verification, this must never happen"
                            );

                            return false;
                        }
                    };

                    let parent_slot = parent_pre_digest.slot();
                    if slot <= *parent_slot {
                        return false;
                    }

                    let pot_parameters = match client.runtime_api().pot_parameters(parent_hash) {
                        Ok(pot_parameters) => pot_parameters,
                        Err(error) => {
                            debug!(
                                %error,
                                %parent_hash,
                                parent_number = %parent_header.number(),
                                "Failed to retrieve proof of time parameters during proof of time \
                                verification"
                            );

                            return false;
                        }
                    };

                    let pot_input = if parent_header.number().is_zero() {
                        PotNextSlotInput {
                            slot: parent_slot + Slot::from(1),
                            slot_iterations: pot_parameters.slot_iterations(),
                            seed: pot_verifier.genesis_seed(),
                        }
                    } else {
                        let pot_info = parent_pre_digest.pot_info();

                        PotNextSlotInput::derive(
                            pot_parameters.slot_iterations(),
                            parent_slot,
                            pot_info.proof_of_time(),
                            &pot_parameters.next_parameters_change(),
                        )
                    };

                    // Ensure proof of time and future proof of time included in upcoming block are
                    // valid

                    if quick_verification {
                        pot_verifier.try_is_output_valid(
                            pot_input,
                            Slot::from(slot) - parent_slot,
                            proof_of_time,
                            pot_parameters.next_parameters_change(),
                        )
                    } else {
                        pot_verifier.is_output_valid(
                            pot_input,
                            Slot::from(slot) - parent_slot,
                            proof_of_time,
                            pot_parameters.next_parameters_change(),
                        )
                    }
                },
            )
        }));

        exts.register(FraudProofExtension::new(Arc::new(
            FraudProofHostFunctionsImpl::<_, _, DomainBlock, _, _>::new(
                self.client.clone(),
                self.domains_executor.clone(),
                move |client, executor| {
                    let extension_factory =
                        DomainsExtensionFactory::<_, Block, DomainBlock, _>::new(
                            client,
                            executor,
                            confirmation_depth_k,
                        );
                    Box::new(extension_factory) as Box<dyn ExtensionsFactory<DomainBlock>>
                },
            ),
        )));

        exts.register(SubspaceMmrExtension::new(Arc::new(
            SubspaceMmrHostFunctionsImpl::<Block, _>::new(
                self.client.clone(),
                confirmation_depth_k,
            ),
        )));

        exts.register(MessengerExtension::new(Arc::new(
            MessengerHostFunctionsImpl::<Block, _, DomainBlock, _>::new(
                self.client.clone(),
                self.domains_executor.clone(),
            ),
        )));

        // if the offchain storage is available, then add offchain extension
        // to generate and verify MMR proofs
        if let Some(offchain_storage) = self.backend.offchain_storage() {
            let offchain_db = OffchainDb::new(offchain_storage);
            exts.register(OffchainDbExt::new(offchain_db));
        }

        exts
    }
}

/// Other partial components returned by [`new_partial()`]
pub struct OtherPartialComponents<RuntimeApi>
where
    RuntimeApi: ConstructRuntimeApi<Block, FullClient<RuntimeApi>> + Send + Sync + 'static,
{
    /// Subspace block import
    pub block_import: BoxBlockImport<Block>,
    /// Subspace link
    pub subspace_link: SubspaceLink<Block>,
    /// Segment headers store
    pub segment_headers_store: SegmentHeadersStore<FullClient<RuntimeApi>>,
    /// Proof of time verifier
    pub pot_verifier: PotVerifier,
    /// Approximate target block number for syncing purposes
    pub sync_target_block_number: Arc<AtomicU32>,
    /// Telemetry
    pub telemetry: Option<Telemetry>,
}

type PartialComponents<RuntimeApi> = sc_service::PartialComponents<
    FullClient<RuntimeApi>,
    FullBackend,
    FullSelectChain,
    DefaultImportQueue<Block>,
    FullPool<FullClient<RuntimeApi>, Block, DomainHeader>,
    OtherPartialComponents<RuntimeApi>,
>;

/// Creates `PartialComponents` for Subspace client.
pub fn new_partial<PosTable, RuntimeApi>(
    // TODO: Stop using `Configuration` once
    //  https://github.com/paritytech/polkadot-sdk/pull/5364 is in our fork
    config: &Configuration,
    // TODO: Replace with check for `ChainSyncMode` once we get rid of ^ `Configuration`
    snap_sync: bool,
    pot_external_entropy: &[u8],
) -> Result<PartialComponents<RuntimeApi>, ServiceError>
where
    PosTable: Table,
    RuntimeApi: ConstructRuntimeApi<Block, FullClient<RuntimeApi>> + Send + Sync + 'static,
    RuntimeApi::RuntimeApi: ApiExt<Block>
        + Metadata<Block>
        + BlockBuilder<Block>
        + OffchainWorkerApi<Block>
        + SessionKeys<Block>
        + TaggedTransactionQueue<Block>
        + SubspaceApi<Block, PublicKey>
        + DomainsApi<Block, DomainHeader>
        + FraudProofApi<Block, DomainHeader>
        + BundleProducerElectionApi<Block, Balance>
        + ObjectsApi<Block>
        + MmrApi<Block, H256, NumberFor<Block>>
        + MessengerApi<Block, NumberFor<Block>, <Block as BlockT>::Hash>,
{
    let telemetry = config
        .telemetry_endpoints
        .clone()
        .filter(|x| !x.is_empty())
        .map(|endpoints| -> Result<_, sc_telemetry::Error> {
            let worker = TelemetryWorker::new(16)?;
            let telemetry = worker.handle().new_telemetry(endpoints);
            Ok((worker, telemetry))
        })
        .transpose()?;

    let executor = sc_service::new_wasm_executor(&config.executor);
    let domains_executor = sc_service::new_wasm_executor(&config.executor);

    let backend = sc_service::new_db_backend(config.db_config())?;

    let genesis_block_builder = GenesisBlockBuilder::new(
        config.chain_spec.as_storage_builder(),
        !snap_sync,
        backend.clone(),
        executor.clone(),
    )?;

    let (client, backend, keystore_container, task_manager) =
        sc_service::new_full_parts_with_genesis_builder::<Block, RuntimeApi, _, _>(
            config,
            telemetry.as_ref().map(|(_, telemetry)| telemetry.handle()),
            executor.clone(),
            backend,
            genesis_block_builder,
            false,
        )?;

    // TODO: Make these explicit arguments we no longer use Substate's `Configuration`
    let (kzg, maybe_erasure_coding) = tokio::task::block_in_place(|| {
        rayon::join(Kzg::new, || {
            ErasureCoding::new(
                NonZeroUsize::new(Record::NUM_S_BUCKETS.next_power_of_two().ilog2() as usize)
                    .expect("Not zero; qed"),
            )
            .map_err(|error| format!("Failed to instantiate erasure coding: {error}"))
        })
    });
    let erasure_coding = maybe_erasure_coding?;

    let client = Arc::new(client);
    let client_info = client.info();
    let chain_constants = client
        .runtime_api()
        .chain_constants(client_info.best_hash)
        .map_err(|error| ServiceError::Application(error.into()))?;

    let pot_verifier = PotVerifier::new(
        PotSeed::from_genesis(client_info.genesis_hash.as_ref(), pot_external_entropy),
        POT_VERIFIER_CACHE_SIZE,
    );

    client
        .execution_extensions()
        .set_extensions_factory(SubspaceExtensionsFactory::<PosTable, _, DomainBlock> {
            kzg: kzg.clone(),
            client: Arc::clone(&client),
            pot_verifier: pot_verifier.clone(),
            domains_executor: Arc::new(domains_executor),
            backend: backend.clone(),
            confirmation_depth_k: chain_constants.confirmation_depth_k(),
            _pos_table: PhantomData,
        });

    let telemetry = telemetry.map(|(worker, telemetry)| {
        task_manager
            .spawn_handle()
            .spawn("telemetry", None, worker.run());
        telemetry
    });

    let select_chain = sc_consensus::LongestChain::new(backend.clone());

    let segment_headers_store = tokio::task::block_in_place(|| {
        SegmentHeadersStore::new(client.clone(), chain_constants.confirmation_depth_k())
    })
    .map_err(|error| ServiceError::Application(error.into()))?;

    let subspace_link = SubspaceLink::new(chain_constants, kzg.clone(), erasure_coding);
    let segment_headers_store = segment_headers_store.clone();

    let block_import = SubspaceBlockImport::<PosTable, _, _, _, _, _>::new(
        client.clone(),
        client.clone(),
        subspace_link.clone(),
        {
            let client = client.clone();
            let segment_headers_store = segment_headers_store.clone();

            move |parent_hash, ()| {
                let client = client.clone();
                let segment_headers_store = segment_headers_store.clone();

                async move {
                    let timestamp = sp_timestamp::InherentDataProvider::from_system_time();

                    let parent_header = client
                        .header(parent_hash)?
                        .expect("Parent header must always exist when block is created; qed");

                    let parent_block_number = parent_header.number;

                    let subspace_inherents =
                        sp_consensus_subspace::inherents::InherentDataProvider::new(
                            segment_headers_store
                                .segment_headers_for_block(parent_block_number + 1),
                        );

                    Ok((timestamp, subspace_inherents))
                }
            }
        },
        segment_headers_store.clone(),
        pot_verifier.clone(),
    );

    let sync_target_block_number = Arc::new(AtomicU32::new(0));
    let transaction_pool = transaction_pool::new_full(
        config.transaction_pool.clone(),
        config.role.is_authority(),
        config.prometheus_registry(),
        &task_manager,
        client.clone(),
    )?;

    let verifier = SubspaceVerifier::<PosTable, _, _>::new(SubspaceVerifierOptions {
        client: client.clone(),
        chain_constants,
        kzg,
        telemetry: telemetry.as_ref().map(|x| x.handle()),
        reward_signing_context: schnorrkel::context::signing_context(REWARD_SIGNING_CONTEXT),
        sync_target_block_number: Arc::clone(&sync_target_block_number),
        is_authoring_blocks: config.role.is_authority(),
        pot_verifier: pot_verifier.clone(),
    });

    let import_queue = BasicQueue::new(
        verifier,
        Box::new(BlockImportWrapper(block_import.clone())),
        None,
        &task_manager.spawn_essential_handle(),
        config.prometheus_registry(),
    );

    let other = OtherPartialComponents {
        block_import: Box::new(BlockImportWrapper(block_import.clone())),
        subspace_link,
        segment_headers_store,
        pot_verifier,
        sync_target_block_number,
        telemetry,
    };

    Ok(PartialComponents {
        client,
        backend,
        task_manager,
        import_queue,
        keystore_container,
        select_chain,
        transaction_pool,
        other,
    })
}

/// Full node along with some other components.
pub struct NewFull<Client>
where
    Client: ProvideRuntimeApi<Block>
        + AuxStore
        + BlockBackend<Block>
        + BlockIdTo<Block>
        + HeaderBackend<Block>
        + HeaderMetadata<Block, Error = sp_blockchain::Error>
        + 'static,
    Client::Api: TaggedTransactionQueue<Block>
        + DomainsApi<Block, DomainHeader>
        + FraudProofApi<Block, DomainHeader>
        + SubspaceApi<Block, PublicKey>
        + MmrApi<Block, H256, NumberFor<Block>>
        + MessengerApi<Block, NumberFor<Block>, <Block as BlockT>::Hash>,
{
    /// Task manager.
    pub task_manager: TaskManager,
    /// Full client.
    pub client: Arc<Client>,
    /// Chain selection rule.
    pub select_chain: FullSelectChain,
    /// Network service.
    pub network_service: Arc<dyn NetworkService + Send + Sync>,
    /// Cross-domain gossip notification service.
    pub xdm_gossip_notification_service: Box<dyn NotificationService>,
    /// Sync service.
    pub sync_service: Arc<sc_network_sync::SyncingService<Block>>,
    /// RPC handlers.
    pub rpc_handlers: sc_service::RpcHandlers,
    /// Full client backend.
    pub backend: Arc<FullBackend>,
    /// Pot slot info stream.
    pub pot_slot_info_stream: broadcast::Receiver<PotSlotInfo>,
    /// New slot stream.
    /// Note: this is currently used to send solutions from the farmer during tests.
    pub new_slot_notification_stream: SubspaceNotificationStream<NewSlotNotification>,
    /// Block signing stream.
    pub reward_signing_notification_stream: SubspaceNotificationStream<RewardSigningNotification>,
    /// Stream of notifications about blocks about to be imported.
    pub block_importing_notification_stream:
        SubspaceNotificationStream<BlockImportingNotification<Block>>,
    /// Archived object mapping stream.
    pub object_mapping_notification_stream: SubspaceNotificationStream<ObjectMappingNotification>,
    /// Archived segment stream.
    pub archived_segment_notification_stream:
        SubspaceNotificationStream<ArchivedSegmentNotification>,
    /// Network starter.
    pub network_starter: NetworkStarter,
    /// Transaction pool.
    pub transaction_pool: Arc<FullPool<Client, Block, DomainHeader>>,
}

type FullNode<RuntimeApi> = NewFull<FullClient<RuntimeApi>>;

/// Builds a new service for a full client.
pub async fn new_full<PosTable, RuntimeApi>(
    mut config: SubspaceConfiguration,
    partial_components: PartialComponents<RuntimeApi>,
    prometheus_registry: Option<&mut Registry>,
    enable_rpc_extensions: bool,
    block_proposal_slot_portion: SlotProportion,
    consensus_snap_sync_target_block_receiver: Option<Receiver<BlockNumber>>,
) -> Result<FullNode<RuntimeApi>, Error>
where
    PosTable: Table,
    RuntimeApi: ConstructRuntimeApi<Block, FullClient<RuntimeApi>> + Send + Sync + 'static,
    RuntimeApi::RuntimeApi: ApiExt<Block>
        + Metadata<Block>
        + AccountNonceApi<Block, AccountId, Nonce>
        + BlockBuilder<Block>
        + OffchainWorkerApi<Block>
        + SessionKeys<Block>
        + TaggedTransactionQueue<Block>
        + TransactionPaymentApi<Block, Balance>
        + SubspaceApi<Block, PublicKey>
        + DomainsApi<Block, DomainHeader>
        + FraudProofApi<Block, DomainHeader>
        + ObjectsApi<Block>
        + MmrApi<Block, Hash, BlockNumber>
        + MessengerApi<Block, NumberFor<Block>, <Block as BlockT>::Hash>,
{
    let PartialComponents {
        client,
        backend,
        mut task_manager,
        import_queue,
        keystore_container,
        select_chain,
        transaction_pool,
        other,
    } = partial_components;
    let OtherPartialComponents {
        block_import,
        subspace_link,
        segment_headers_store,
        pot_verifier,
        sync_target_block_number,
        mut telemetry,
    } = other;

    let offchain_indexing_enabled = config.base.offchain_worker.indexing_enabled;
    let (node, bootstrap_nodes) = match config.subspace_networking {
        SubspaceNetworking::Reuse {
            node,
            bootstrap_nodes,
        } => (node, bootstrap_nodes),
        SubspaceNetworking::Create { config: dsn_config } => {
            let dsn_protocol_version = hex::encode(client.chain_info().genesis_hash);

            debug!(
                chain_type=?config.base.chain_spec.chain_type(),
                genesis_hash=%hex::encode(client.chain_info().genesis_hash),
                "Setting DSN protocol version..."
            );

            let (node, mut node_runner) = create_dsn_instance(
                dsn_protocol_version,
                dsn_config.clone(),
                prometheus_registry,
            )?;

            info!("Subspace networking initialized: Node ID is {}", node.id());

            node.on_new_listener(Arc::new({
                let node = node.clone();

                move |address| {
                    info!(
                        "DSN listening on {}",
                        address.clone().with(Protocol::P2p(node.id()))
                    );
                }
            }))
            .detach();

            task_manager
                .spawn_essential_handle()
                .spawn_essential_blocking(
                    "node-runner",
                    Some("subspace-networking"),
                    Box::pin(
                        async move {
                            node_runner.run().await;
                        }
                        .in_current_span(),
                    ),
                );

            (node, dsn_config.bootstrap_nodes)
        }
    };

    let dsn_bootstrap_nodes = {
        // Fall back to node itself as bootstrap node for DSN so farmer always has someone to
        // connect to
        if bootstrap_nodes.is_empty() {
            let (node_address_sender, node_address_receiver) = oneshot::channel();
            let _handler = node.on_new_listener(Arc::new({
                let node_address_sender = Mutex::new(Some(node_address_sender));

                move |address| {
                    if matches!(address.iter().next(), Some(Protocol::Ip4(_))) {
                        if let Some(node_address_sender) = node_address_sender.lock().take() {
                            if let Err(err) = node_address_sender.send(address.clone()) {
                                debug!(?err, "Couldn't send a node address to the channel.");
                            }
                        }
                    }
                }
            }));

            let mut node_listeners = node.listeners();

            if node_listeners.is_empty() {
                let Ok(listener) = node_address_receiver.await else {
                    return Err(Error::Other(
                        "Oneshot receiver dropped before DSN node listener was ready"
                            .to_string()
                            .into(),
                    ));
                };

                node_listeners = vec![listener];
            }

            node_listeners.iter_mut().for_each(|multiaddr| {
                multiaddr.push(Protocol::P2p(node.id()));
            });

            node_listeners
        } else {
            bootstrap_nodes
        }
    };

    let substrate_prometheus_registry = config
        .base
        .prometheus_config
        .as_ref()
        .map(|prometheus_config| prometheus_config.registry.clone());
    let import_queue_service1 = import_queue.service();
    let import_queue_service2 = import_queue.service();
    let network_wrapper = Arc::new(NetworkWrapper::default());
    let block_relay = build_consensus_relay(
        network_wrapper.clone(),
        client.clone(),
        transaction_pool.clone(),
        substrate_prometheus_registry.as_ref(),
    )
    .map_err(Error::BlockRelay)?;
    let mut net_config = sc_network::config::FullNetworkConfiguration::new(
        &config.base.network,
        substrate_prometheus_registry.clone(),
    );
    let (xdm_gossip_notification_config, xdm_gossip_notification_service) =
        xdm_gossip_peers_set_config();
    net_config.add_notification_protocol(xdm_gossip_notification_config);
    let (pot_gossip_notification_config, pot_gossip_notification_service) =
        pot_gossip_peers_set_config();
    net_config.add_notification_protocol(pot_gossip_notification_config);
    let pause_sync = Arc::clone(&net_config.network_config.pause_sync);

    let num_peer_hint = net_config.network_config.default_peers_set_num_full as usize
        + net_config
            .network_config
            .default_peers_set
            .reserved_nodes
            .len();

    let protocol_id = config.base.protocol_id();
    let fork_id = config.base.chain_spec.fork_id();

    if let Some(offchain_storage) = backend.offchain_storage() {
        // Allow both outgoing and incoming requests.
<<<<<<< HEAD
        let (handler, protocol_config) =
            MmrRequestHandler::new::<NetworkWorker<Block, <Block as BlockT>::Hash>>(
                &config.base.protocol_id(),
                fork_id,
                client.clone(),
                num_peer_hint,
                offchain_storage,
            );
=======
        let (handler, protocol_config) = MmrRequestHandler::new::<NetworkWorker<_, _>>(
            &protocol_id,
            fork_id,
            client.clone(),
            num_peer_hint,
            offchain_storage,
        );
>>>>>>> 754862c7
        task_manager
            .spawn_handle()
            .spawn("mmr-request-handler", Some("networking"), handler.run());

        net_config.add_request_response_protocol(protocol_config);
    }

    let network_service_provider = NetworkServiceProvider::new();
    let network_service_handle = network_service_provider.handle();
    let (network_service, system_rpc_tx, tx_handler_controller, network_starter, sync_service) = {
        let spawn_handle = task_manager.spawn_handle();
        let metrics = NotificationMetrics::new(substrate_prometheus_registry.as_ref());

        // TODO: Remove BlockRelayParams here and simplify relay initialization
        let block_downloader = {
            let BlockRelayParams {
                mut server,
                downloader,
                request_response_config,
            } = block_relay;
            net_config.add_request_response_protocol(request_response_config);

            spawn_handle.spawn("block-request-handler", Some("networking"), async move {
                server.run().await;
            });

            downloader
        };

        let syncing_strategy = build_polkadot_syncing_strategy(
            protocol_id.clone(),
            fork_id,
            &mut net_config,
            None,
            block_downloader,
            client.clone(),
            &spawn_handle,
            substrate_prometheus_registry.as_ref(),
        )?;

        let (syncing_engine, sync_service, block_announce_config) =
            SyncingEngine::new::<NetworkWorker<_, _>>(
                Roles::from(&config.base.role),
                Arc::clone(&client),
                substrate_prometheus_registry.as_ref(),
                metrics.clone(),
                &net_config,
                protocol_id.clone(),
                fork_id,
                Box::new(DefaultBlockAnnounceValidator),
                syncing_strategy,
                network_service_provider.handle(),
                import_queue.service(),
                net_config.peer_store_handle(),
                config.base.network.force_synced,
            )
            .map_err(sc_service::Error::from)?;

        spawn_handle.spawn_blocking("syncing", None, syncing_engine.run());

        build_network_advanced(BuildNetworkAdvancedParams {
            role: config.base.role,
            protocol_id,
            fork_id,
            ipfs_server: config.base.network.ipfs_server,
            announce_block: config.base.announce_block,
            net_config,
            client: Arc::clone(&client),
            transaction_pool: Arc::clone(&transaction_pool),
            spawn_handle,
            import_queue,
            sync_service,
            block_announce_config,
            network_service_provider,
            metrics_registry: substrate_prometheus_registry.as_ref(),
            metrics,
        })?
    };

    task_manager.spawn_handle().spawn(
        "sync-target-follower",
        None,
        Box::pin({
            let sync_service = sync_service.clone();
            let sync_target_block_number = Arc::clone(&sync_target_block_number);

            async move {
                loop {
                    let best_seen_block = sync_service
                        .status()
                        .await
                        .map(|status| status.best_seen_block.unwrap_or_default())
                        .unwrap_or_default();
                    sync_target_block_number.store(best_seen_block, Ordering::Relaxed);

                    tokio::time::sleep(SYNC_TARGET_UPDATE_INTERVAL).await;
                }
            }
        }),
    );

    let sync_oracle = SubspaceSyncOracle::new(
        config.base.force_authoring,
        Arc::clone(&pause_sync),
        sync_service.clone(),
    );

    let subspace_archiver = tokio::task::block_in_place(|| {
        create_subspace_archiver(
            segment_headers_store.clone(),
            subspace_link.clone(),
            client.clone(),
            sync_oracle.clone(),
            telemetry.as_ref().map(|telemetry| telemetry.handle()),
            config.create_object_mappings,
        )
    })
    .map_err(ServiceError::Client)?;

    task_manager
        .spawn_essential_handle()
        .spawn_essential_blocking(
            "subspace-archiver",
            None,
            Box::pin(async move {
                if let Err(error) = subspace_archiver.await {
                    error!(%error, "Archiver exited with error");
                }
            }),
        );

    network_wrapper.set(network_service.clone());

    let dsn_sync_piece_getter = config.dsn_piece_getter.unwrap_or_else(|| {
        Arc::new(PieceProvider::new(
            node.clone(),
            SegmentCommitmentPieceValidator::new(
                node.clone(),
                subspace_link.kzg().clone(),
                segment_headers_store.clone(),
            ),
        ))
    });

    if !config.base.network.force_synced {
        // Start with DSN sync in this case
        pause_sync.store(true, Ordering::Release);
    }

    let snap_sync_task = snap_sync(
        segment_headers_store.clone(),
        node.clone(),
        fork_id.map(|fork_id| fork_id.to_string()),
        Arc::clone(&client),
        import_queue_service1,
        pause_sync.clone(),
        dsn_sync_piece_getter.clone(),
        sync_service.clone(),
        network_service_handle,
        subspace_link.erasure_coding().clone(),
<<<<<<< HEAD
        consensus_snap_sync_target_block_receiver,
=======
        backend.offchain_storage(),
        network_service.clone(),
>>>>>>> 754862c7
    );

    let (observer, worker) = sync_from_dsn::create_observer_and_worker(
        segment_headers_store.clone(),
        Arc::clone(&network_service),
        node.clone(),
        Arc::clone(&client),
        import_queue_service2,
        sync_service.clone(),
        sync_target_block_number,
        pause_sync,
        dsn_sync_piece_getter,
        subspace_link.erasure_coding().clone(),
    );
    task_manager
        .spawn_handle()
        .spawn("observer", Some("sync-from-dsn"), observer);
    task_manager
        .spawn_essential_handle()
        .spawn_essential_blocking(
            "worker",
            Some("sync-from-dsn"),
            Box::pin(async move {
                // Run snap-sync before DSN-sync.
                if config.sync == ChainSyncMode::Snap {
                    if let Err(error) = snap_sync_task.in_current_span().await {
                        error!(%error, "Snap sync exited with a fatal error");
                        return;
                    }
                }

                if let Err(error) = worker.await {
                    error!(%error, "Sync from DSN exited with an error");
                }
            }),
        );

    if let Some(registry) = substrate_prometheus_registry.as_ref() {
        match NodeMetrics::new(
            client.clone(),
            client.every_import_notification_stream(),
            registry,
        ) {
            Ok(node_metrics) => {
                task_manager.spawn_handle().spawn(
                    "node_metrics",
                    None,
                    Box::pin(async move {
                        node_metrics.run().await;
                    }),
                );
            }
            Err(err) => {
                error!("Failed to initialize node metrics: {err:?}");
            }
        }
    }

    let offchain_tx_pool_factory = OffchainTransactionPoolFactory::new(transaction_pool.clone());

    if config.base.offchain_worker.enabled {
        task_manager.spawn_handle().spawn(
            "offchain-workers-runner",
            "offchain-worker",
            sc_offchain::OffchainWorkers::new(sc_offchain::OffchainWorkerOptions {
                runtime_api_provider: client.clone(),
                is_validator: config.base.role.is_authority(),
                keystore: Some(keystore_container.keystore()),
                offchain_db: backend.offchain_storage(),
                transaction_pool: Some(offchain_tx_pool_factory.clone()),
                network_provider: Arc::new(network_service.clone()),
                enable_http_requests: true,
                custom_extensions: |_| vec![],
            })
            .run(client.clone(), task_manager.spawn_handle())
            .boxed(),
        );
    }

    // mmr offchain indexer
    if offchain_indexing_enabled {
        task_manager.spawn_essential_handle().spawn_blocking(
            "mmr-gadget",
            None,
            mmr_gadget::MmrGadget::start(
                client.clone(),
                backend.clone(),
                sp_mmr_primitives::INDEXING_PREFIX.to_vec(),
            ),
        );
    }

    let backoff_authoring_blocks: Option<()> = None;

    let new_slot_notification_stream = subspace_link.new_slot_notification_stream();
    let reward_signing_notification_stream = subspace_link.reward_signing_notification_stream();
    let block_importing_notification_stream = subspace_link.block_importing_notification_stream();
    let object_mapping_notification_stream = subspace_link.object_mapping_notification_stream();
    let archived_segment_notification_stream = subspace_link.archived_segment_notification_stream();

    let (pot_source_worker, pot_gossip_worker, pot_slot_info_stream) = PotSourceWorker::new(
        config.is_timekeeper,
        config.timekeeper_cpu_cores,
        client.clone(),
        pot_verifier.clone(),
        Arc::clone(&network_service),
        pot_gossip_notification_service,
        sync_service.clone(),
        sync_oracle.clone(),
    )
    .map_err(|error| Error::Other(error.into()))?;

    let additional_pot_slot_info_stream = pot_source_worker.subscribe_pot_slot_info_stream();

    task_manager
        .spawn_essential_handle()
        .spawn("pot-source", Some("pot"), pot_source_worker.run());
    task_manager
        .spawn_essential_handle()
        .spawn("pot-gossip", Some("pot"), pot_gossip_worker.run());

    if config.base.role.is_authority() || config.force_new_slot_notifications {
        let proposer_factory = ProposerFactory::new(
            task_manager.spawn_handle(),
            client.clone(),
            transaction_pool.clone(),
            substrate_prometheus_registry.as_ref(),
            telemetry.as_ref().map(|x| x.handle()),
        );

        let subspace_slot_worker =
            SubspaceSlotWorker::<PosTable, _, _, _, _, _, _, _>::new(SubspaceSlotWorkerOptions {
                client: client.clone(),
                env: proposer_factory,
                block_import,
                sync_oracle: sync_oracle.clone(),
                justification_sync_link: sync_service.clone(),
                force_authoring: config.base.force_authoring,
                backoff_authoring_blocks,
                subspace_link: subspace_link.clone(),
                segment_headers_store: segment_headers_store.clone(),
                block_proposal_slot_portion,
                max_block_proposal_slot_portion: None,
                telemetry: telemetry.as_ref().map(|x| x.handle()),
                offchain_tx_pool_factory,
                pot_verifier,
            });

        let create_inherent_data_providers = {
            let client = client.clone();
            let segment_headers_store = segment_headers_store.clone();

            move |parent_hash, ()| {
                let client = client.clone();
                let segment_headers_store = segment_headers_store.clone();

                async move {
                    let timestamp = sp_timestamp::InherentDataProvider::from_system_time();

                    let parent_header = client
                        .header(parent_hash)?
                        .expect("Parent header must always exist when block is created; qed");

                    let parent_block_number = parent_header.number;

                    let subspace_inherents =
                        sp_consensus_subspace::inherents::InherentDataProvider::new(
                            segment_headers_store
                                .segment_headers_for_block(parent_block_number + 1),
                        );

                    Ok((timestamp, subspace_inherents))
                }
            }
        };

        info!(target: "subspace", "🧑‍🌾 Starting Subspace Authorship worker");
        let slot_worker_task = sc_proof_of_time::start_slot_worker(
            subspace_link.chain_constants().slot_duration(),
            client.clone(),
            select_chain.clone(),
            subspace_slot_worker,
            sync_oracle.clone(),
            create_inherent_data_providers,
            pot_slot_info_stream,
        );

        // Subspace authoring task is considered essential, i.e. if it fails we take down the
        // service with it.
        task_manager.spawn_essential_handle().spawn_blocking(
            "subspace-proposer",
            Some("block-authoring"),
            slot_worker_task,
        );
    }

    // We replace the Substrate implementation of metrics server with our own.
    config.base.prometheus_config.take();

    let rpc_handlers = task_spawner::spawn_tasks(SpawnTasksParams {
        network: network_service.clone(),
        client: client.clone(),
        keystore: keystore_container.keystore(),
        task_manager: &mut task_manager,
        transaction_pool: transaction_pool.clone(),
        rpc_builder: if enable_rpc_extensions {
            let client = client.clone();
            let new_slot_notification_stream = new_slot_notification_stream.clone();
            let reward_signing_notification_stream = reward_signing_notification_stream.clone();
            let object_mapping_notification_stream = object_mapping_notification_stream.clone();
            let archived_segment_notification_stream = archived_segment_notification_stream.clone();
            let transaction_pool = transaction_pool.clone();
            let backend = backend.clone();

            Box::new(move |subscription_executor| {
                let deps = rpc::FullDeps {
                    client: client.clone(),
                    pool: transaction_pool.clone(),
                    subscription_executor,
                    new_slot_notification_stream: new_slot_notification_stream.clone(),
                    reward_signing_notification_stream: reward_signing_notification_stream.clone(),
                    object_mapping_notification_stream: object_mapping_notification_stream.clone(),
                    archived_segment_notification_stream: archived_segment_notification_stream
                        .clone(),
                    dsn_bootstrap_nodes: dsn_bootstrap_nodes.clone(),
                    segment_headers_store: segment_headers_store.clone(),
                    sync_oracle: sync_oracle.clone(),
                    kzg: subspace_link.kzg().clone(),
                    erasure_coding: subspace_link.erasure_coding().clone(),
                    backend: backend.clone(),
                };

                rpc::create_full(deps).map_err(Into::into)
            })
        } else {
            Box::new(|_| Ok(RpcModule::new(())))
        },
        backend: backend.clone(),
        system_rpc_tx,
        config: config.base,
        telemetry: telemetry.as_mut(),
        tx_handler_controller,
        sync_service: sync_service.clone(),
    })?;

    Ok(NewFull {
        task_manager,
        client,
        select_chain,
        network_service,
        xdm_gossip_notification_service,
        sync_service,
        rpc_handlers,
        backend,
        pot_slot_info_stream: additional_pot_slot_info_stream,
        new_slot_notification_stream,
        reward_signing_notification_stream,
        block_importing_notification_stream,
        object_mapping_notification_stream,
        archived_segment_notification_stream,
        network_starter,
        transaction_pool,
    })
}<|MERGE_RESOLUTION|>--- conflicted
+++ resolved
@@ -26,6 +26,7 @@
 )]
 
 pub mod config;
+pub(crate) mod domains;
 pub mod dsn;
 mod metrics;
 pub(crate) mod mmr;
@@ -33,13 +34,12 @@
 pub mod sync_from_dsn;
 mod task_spawner;
 pub mod transaction_pool;
-mod utils;
 
 use crate::config::{ChainSyncMode, SubspaceConfiguration, SubspaceNetworking};
+use crate::domains::request_handler::LastDomainBlockERRequestHandler;
 use crate::dsn::{create_dsn_instance, DsnConfigurationError};
 use crate::metrics::NodeMetrics;
 use crate::mmr::request_handler::MmrRequestHandler;
-pub use crate::mmr::sync::mmr_sync;
 use crate::sync_from_dsn::piece_validator::SegmentCommitmentPieceValidator;
 use crate::sync_from_dsn::snap_sync::snap_sync;
 use crate::transaction_pool::FullPool;
@@ -136,9 +136,7 @@
 use subspace_runtime_primitives::opaque::Block;
 use subspace_runtime_primitives::{AccountId, Balance, Hash, Nonce};
 use tokio::sync::broadcast;
-use tokio::sync::broadcast::Receiver;
 use tracing::{debug, error, info, Instrument};
-pub use utils::wait_for_block_import;
 
 // There are multiple places where it is assumed that node is running on 64-bit system, refuse to
 // compile otherwise
@@ -735,7 +733,6 @@
     prometheus_registry: Option<&mut Registry>,
     enable_rpc_extensions: bool,
     block_proposal_slot_portion: SlotProportion,
-    consensus_snap_sync_target_block_receiver: Option<Receiver<BlockNumber>>,
 ) -> Result<FullNode<RuntimeApi>, Error>
 where
     PosTable: Table,
@@ -908,16 +905,6 @@
 
     if let Some(offchain_storage) = backend.offchain_storage() {
         // Allow both outgoing and incoming requests.
-<<<<<<< HEAD
-        let (handler, protocol_config) =
-            MmrRequestHandler::new::<NetworkWorker<Block, <Block as BlockT>::Hash>>(
-                &config.base.protocol_id(),
-                fork_id,
-                client.clone(),
-                num_peer_hint,
-                offchain_storage,
-            );
-=======
         let (handler, protocol_config) = MmrRequestHandler::new::<NetworkWorker<_, _>>(
             &protocol_id,
             fork_id,
@@ -925,10 +912,25 @@
             num_peer_hint,
             offchain_storage,
         );
->>>>>>> 754862c7
         task_manager
             .spawn_handle()
             .spawn("mmr-request-handler", Some("networking"), handler.run());
+
+        net_config.add_request_response_protocol(protocol_config);
+    }
+
+    // "Last confirmed domain block execution receipt" request handler
+    {
+        let (handler, protocol_config) = LastDomainBlockERRequestHandler::new::<NetworkWorker<_, _>>(
+            fork_id,
+            client.clone(),
+            num_peer_hint,
+        );
+        task_manager.spawn_handle().spawn(
+            "last-domain-execution-receipt-request-handler",
+            Some("networking"),
+            handler.run(),
+        );
 
         net_config.add_request_response_protocol(protocol_config);
     }
@@ -1086,12 +1088,8 @@
         sync_service.clone(),
         network_service_handle,
         subspace_link.erasure_coding().clone(),
-<<<<<<< HEAD
-        consensus_snap_sync_target_block_receiver,
-=======
         backend.offchain_storage(),
         network_service.clone(),
->>>>>>> 754862c7
     );
 
     let (observer, worker) = sync_from_dsn::create_observer_and_worker(
@@ -1117,7 +1115,7 @@
             Box::pin(async move {
                 // Run snap-sync before DSN-sync.
                 if config.sync == ChainSyncMode::Snap {
-                    if let Err(error) = snap_sync_task.in_current_span().await {
+                    if let Err(error) = snap_sync_task.await {
                         error!(%error, "Snap sync exited with a fatal error");
                         return;
                     }

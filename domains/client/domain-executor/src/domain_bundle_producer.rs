--- conflicted
+++ resolved
@@ -240,11 +240,7 @@
                 .executor_public_key
                 .clone();
 
-<<<<<<< HEAD
-            let (preliminary_bundle_header, receipt, extrinsics) = self
-=======
-            let (bundle_header, receipts, extrinsics) = self
->>>>>>> 3a19f47b
+            let (bundle_header, receipt, extrinsics) = self
                 .domain_bundle_proposer
                 .propose_bundle_at(
                     bundle_solution,
@@ -281,13 +277,8 @@
             })?;
 
             let bundle = Bundle {
-<<<<<<< HEAD
-                header: preliminary_bundle_header.into_bundle_header(signature),
+                sealed_header: SealedBundleHeader::new(bundle_header, signature),
                 receipt,
-=======
-                sealed_header: SealedBundleHeader::new(bundle_header, signature),
-                receipts,
->>>>>>> 3a19f47b
                 extrinsics,
             };
 

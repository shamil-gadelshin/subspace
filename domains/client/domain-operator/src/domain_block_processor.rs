use crate::aux_schema::ReceiptMismatchInfo;
use crate::fraud_proof::{find_trace_mismatch, FraudProofGenerator};
use crate::parent_chain::ParentChainInterface;
use crate::utils::{DomainBlockImportNotification, DomainImportNotificationSinks};
use crate::ExecutionReceiptFor;
use codec::{Decode, Encode};
use domain_block_builder::{BlockBuilder, BuiltBlock, RecordProof};
use domain_runtime_primitives::DomainCoreApi;
<<<<<<< HEAD
use sc_client_api::{
    AuxStore, BlockBackend, Finalizer, ProofProvider, StateBackendFor, TransactionFor,
};
=======
use sc_client_api::{AuxStore, BlockBackend, Finalizer};
>>>>>>> 498c4a23
use sc_consensus::{
    BlockImport, BlockImportParams, ForkChoiceStrategy, ImportResult, StateAction, StorageChanges,
};
use sp_api::{NumberFor, ProvideRuntimeApi};
use sp_blockchain::{HashAndNumber, HeaderBackend, HeaderMetadata};
use sp_consensus::{BlockOrigin, SyncOracle};
use sp_core::traits::CodeExecutor;
use sp_domains::fraud_proof::FraudProof;
use sp_domains::merkle_tree::MerkleTree;
<<<<<<< HEAD
use sp_domains::{
    DomainId, DomainsApi, ExecutionReceipt, ExtrinsicsRoot, InvalidBundle, InvalidBundleType,
    InvalidReceipt,
};
use sp_runtime::traits::{Block as BlockT, HashFor, Header as HeaderT, One, Zero};
=======
use sp_domains::{DomainId, DomainsApi, ExecutionReceipt, ExtrinsicsRoot, InvalidBundle};
use sp_runtime::traits::{Block as BlockT, Header as HeaderT, One, Zero};
>>>>>>> 498c4a23
use sp_runtime::Digest;
use std::cmp::Ordering;
use std::sync::Arc;

struct DomainBlockBuildResult<Block>
where
    Block: BlockT,
{
    header_number: NumberFor<Block>,
    header_hash: Block::Hash,
    state_root: Block::Hash,
    extrinsics_root: Block::Hash,
}

pub(crate) struct DomainBlockResult<Block, CBlock>
where
    Block: BlockT,
    CBlock: BlockT,
{
    pub header_hash: Block::Hash,
    pub header_number: NumberFor<Block>,
    pub execution_receipt: ExecutionReceiptFor<Block, CBlock>,
}

/// An abstracted domain block processor.
pub(crate) struct DomainBlockProcessor<Block, CBlock, Client, CClient, Backend, BI>
where
    Block: BlockT,
    CBlock: BlockT,
{
    pub(crate) domain_id: DomainId,
    pub(crate) domain_created_at: NumberFor<CBlock>,
    pub(crate) client: Arc<Client>,
    pub(crate) consensus_client: Arc<CClient>,
    pub(crate) backend: Arc<Backend>,
    pub(crate) domain_confirmation_depth: NumberFor<Block>,
    pub(crate) block_import: Arc<BI>,
    pub(crate) import_notification_sinks: DomainImportNotificationSinks<Block, CBlock>,
}

impl<Block, CBlock, Client, CClient, Backend, BI> Clone
    for DomainBlockProcessor<Block, CBlock, Client, CClient, Backend, BI>
where
    Block: BlockT,
    CBlock: BlockT,
{
    fn clone(&self) -> Self {
        Self {
            domain_id: self.domain_id,
            domain_created_at: self.domain_created_at,
            client: self.client.clone(),
            consensus_client: self.consensus_client.clone(),
            backend: self.backend.clone(),
            domain_confirmation_depth: self.domain_confirmation_depth,
            block_import: self.block_import.clone(),
            import_notification_sinks: self.import_notification_sinks.clone(),
        }
    }
}

/// A list of consensus blocks waiting to be processed by operator on each imported consensus block
/// notification.
///
/// Usually, each new domain block is built on top of the current best domain block, with the block
/// content extracted from the incoming consensus block. However, an incoming imported consensus block
/// notification can also imply multiple pending consensus blocks in case of the consensus chain re-org.
#[derive(Debug)]
pub(crate) struct PendingConsensusBlocks<Block: BlockT, CBlock: BlockT> {
    /// Base block used to build new domain blocks derived from the consensus blocks below.
    pub initial_parent: (Block::Hash, NumberFor<Block>),
    /// Pending consensus blocks that need to be processed sequentially.
    pub consensus_imports: Vec<HashAndNumber<CBlock>>,
}

impl<Block, CBlock, Client, CClient, Backend, BI>
    DomainBlockProcessor<Block, CBlock, Client, CClient, Backend, BI>
where
    Block: BlockT,
    CBlock: BlockT,
    NumberFor<CBlock>: Into<NumberFor<Block>>,
    Client: HeaderBackend<Block>
        + BlockBackend<Block>
        + AuxStore
        + ProvideRuntimeApi<Block>
        + Finalizer<Block, Backend>
        + 'static,
    Client::Api:
        DomainCoreApi<Block> + sp_block_builder::BlockBuilder<Block> + sp_api::ApiExt<Block>,
    for<'b> &'b BI: BlockImport<Block, Error = sp_consensus::Error>,
    CClient: HeaderBackend<CBlock>
        + HeaderMetadata<CBlock, Error = sp_blockchain::Error>
        + BlockBackend<CBlock>
        + ProvideRuntimeApi<CBlock>
        + 'static,
    CClient::Api: DomainsApi<CBlock, NumberFor<Block>, Block::Hash> + 'static,
    Backend: sc_client_api::Backend<Block> + 'static,
{
    /// Returns a list of consensus blocks waiting to be processed if any.
    ///
    /// It's possible to have multiple pending consensus blocks that need to be processed in case
    /// the consensus chain re-org occurs.
    pub(crate) fn pending_imported_consensus_blocks(
        &self,
        consensus_block_hash: CBlock::Hash,
        consensus_block_number: NumberFor<CBlock>,
    ) -> sp_blockchain::Result<Option<PendingConsensusBlocks<Block, CBlock>>> {
        match consensus_block_number.cmp(&(self.domain_created_at + One::one())) {
            // Consensus block at `domain_created_at + 1` is the first block that possibly contains
            // bundle, thus we can safely skip any consensus block that is smaller than this block.
            Ordering::Less => return Ok(None),
            // For consensus block at `domain_created_at + 1` use the genesis domain block as the
            // initial parent block directly to avoid further processing.
            Ordering::Equal => {
                return Ok(Some(PendingConsensusBlocks {
                    initial_parent: (self.client.info().genesis_hash, Zero::zero()),
                    consensus_imports: vec![HashAndNumber {
                        hash: consensus_block_hash,
                        number: consensus_block_number,
                    }],
                }));
            }
            // For consensus block > `domain_created_at + 1`, there is potential existing fork
            // thus we need to handle it carefully as following.
            Ordering::Greater => {}
        }

        let best_hash = self.client.info().best_hash;
        let best_number = self.client.info().best_number;

        // When there are empty consensus blocks multiple consensus block could map to the same
        // domain block, thus use `latest_consensus_block_hash_for` to find the latest consensus
        // block that map to the best domain block.
        let consensus_block_hash_for_best_domain_hash =
            match crate::aux_schema::latest_consensus_block_hash_for(&*self.backend, &best_hash)? {
                // If the auxiliary storage is empty and the best domain block is the genesis block
                // this consensus block could be the first block being processed thus just use the
                // consensus block at `domain_created_at` directly, otherwise the auxiliary storage
                // is expected to be non-empty thus return an error.
                //
                // NOTE: it is important to check the auxiliary storage first before checking if it
                // is the genesis block otherwise we may repeatedly processing the empty consensus
                // block, see https://github.com/subspace/subspace/issues/1763 for more detail.
                None if best_number.is_zero() => self
                    .consensus_client
                    .hash(self.domain_created_at)?
                    .ok_or_else(|| {
                        sp_blockchain::Error::Backend(format!(
                            "Consensus hash for block #{} not found",
                            self.domain_created_at
                        ))
                    })?,
                None => {
                    return Err(sp_blockchain::Error::Backend(format!(
                        "Consensus hash for domain hash #{best_number},{best_hash} not found"
                    )));
                }
                Some(b) => b,
            };

        let consensus_from = consensus_block_hash_for_best_domain_hash;
        let consensus_to = consensus_block_hash;

        if consensus_from == consensus_to {
            tracing::debug!("Consensus block {consensus_block_hash:?} has already been processed");
            return Ok(None);
        }

        let route =
            sp_blockchain::tree_route(&*self.consensus_client, consensus_from, consensus_to)?;

        let retracted = route.retracted();
        let enacted = route.enacted();

        tracing::trace!(
            ?retracted,
            ?enacted,
            common_block = ?route.common_block(),
            "Calculating PendingConsensusBlocks on #{best_number},{best_hash:?}"
        );

        match (retracted.is_empty(), enacted.is_empty()) {
            (true, false) => {
                // New tip, A -> B
                Ok(Some(PendingConsensusBlocks {
                    initial_parent: (best_hash, best_number),
                    consensus_imports: enacted.to_vec(),
                }))
            }
            (false, true) => {
                tracing::debug!("Consensus blocks {retracted:?} have been already processed");
                Ok(None)
            }
            (true, true) => {
                unreachable!(
                    "Tree route is not empty as `consensus_from` and `consensus_to` in tree_route() \
                    are checked above to be not the same; qed",
                );
            }
            (false, false) => {
                let (common_block_number, common_block_hash) =
                    (route.common_block().number, route.common_block().hash);

                // The `common_block` is smaller than the consensus block that the domain was created at, thus
                // we can safely skip any consensus block that is smaller than `domain_created_at` and start at
                // the consensus block `domain_created_at + 1`, which the first block that possibly contains bundle,
                // and use the genesis domain block as the initial parent block.
                if common_block_number <= self.domain_created_at {
                    let consensus_imports = enacted
                        .iter()
                        .skip_while(|block| block.number <= self.domain_created_at)
                        .cloned()
                        .collect();
                    return Ok(Some(PendingConsensusBlocks {
                        initial_parent: (self.client.info().genesis_hash, Zero::zero()),
                        consensus_imports,
                    }));
                }

                // Get the domain block that is derived from the common consensus block and use it as
                // the initial domain parent block
                let domain_block_hash: Block::Hash = crate::aux_schema::best_domain_hash_for(
                    &*self.client,
                    &common_block_hash,
                )?
                    .ok_or_else(
                        || {
                            sp_blockchain::Error::Backend(format!(
                                "Hash of domain block derived from consensus block #{common_block_number},{common_block_hash} not found"
                            ))
                        },
                    )?;
                let parent_header = self.client.header(domain_block_hash)?.ok_or_else(|| {
                    sp_blockchain::Error::Backend(format!(
                        "Domain block header for #{domain_block_hash:?} not found",
                    ))
                })?;

                Ok(Some(PendingConsensusBlocks {
                    initial_parent: (parent_header.hash(), *parent_header.number()),
                    consensus_imports: enacted.to_vec(),
                }))
            }
        }
    }

    pub(crate) async fn process_domain_block(
        &self,
        (consensus_block_hash, consensus_block_number): (CBlock::Hash, NumberFor<CBlock>),
        (parent_hash, parent_number): (Block::Hash, NumberFor<Block>),
        extrinsics: Vec<Block::Extrinsic>,
        invalid_bundles: Vec<InvalidBundle<CBlock::Hash>>,
        bundle_extrinsics_roots: Vec<ExtrinsicsRoot>,
        digests: Digest,
    ) -> Result<DomainBlockResult<Block, CBlock>, sp_blockchain::Error> {
        // Although the domain block intuitively ought to use the same fork choice
        // from the corresponding consensus block, it's fine to forcibly always use
        // the longest chain for simplicity as we manually build the domain branches
        // by following the consensus chain branches. Due to the possibility of domain
        // branch transitioning to a lower fork caused by the change that a consensus block
        // can possibility produce no domain block, it's important to note that now we
        // need to ensure the consensus block built from the latest consensus block is the
        // new best domain block after processing each imported consensus block.
        let fork_choice = ForkChoiceStrategy::LongestChain;

        let DomainBlockBuildResult {
            extrinsics_root,
            state_root,
            header_number,
            header_hash,
        } = self
            .build_and_import_block(parent_hash, parent_number, extrinsics, fork_choice, digests)
            .await?;

        tracing::debug!(
            "Built new domain block #{header_number},{header_hash} from \
            consensus block #{consensus_block_number},{consensus_block_hash} \
            on top of parent domain block #{parent_number},{parent_hash}"
        );

        // if let Some(to_finalize_block_number) =
        //     header_number.checked_sub(&self.domain_confirmation_depth)
        // {
        //     if to_finalize_block_number > self.client.info().finalized_number {
        //         let to_finalize_block_hash =
        //             self.client.hash(to_finalize_block_number)?.ok_or_else(|| {
        //                 sp_blockchain::Error::Backend(format!(
        //                     "Header for #{to_finalize_block_number} not found"
        //                 ))
        //             })?;
        //         self.client
        //             .finalize_block(to_finalize_block_hash, None, true)?;
        //         tracing::debug!("Successfully finalized block: #{to_finalize_block_number},{to_finalize_block_hash}");
        //     }
        // }

        let mut roots = self.client.runtime_api().intermediate_roots(header_hash)?;

        let encoded_state_root = state_root
            .encode()
            .try_into()
            .expect("State root uses the same Block hash type which must fit into [u8; 32]; qed");

        roots.push(encoded_state_root);

        let trace_root = MerkleTree::from_leaves(&roots).root().ok_or_else(|| {
            sp_blockchain::Error::Application(Box::from("Failed to get merkle root of trace"))
        })?;
        let trace: Vec<<Block as BlockT>::Hash> = roots
            .into_iter()
            .map(|r| {
                Block::Hash::decode(&mut r.as_slice())
                    .expect("Storage root uses the same Block hash type; qed")
            })
            .collect();

        tracing::trace!(
            ?trace,
            ?trace_root,
            "Trace root calculated for #{header_number},{header_hash}"
        );

        let parent_receipt = if parent_number.is_zero() {
            let genesis_hash = self.client.info().genesis_hash;
            let genesis_header = self.client.header(genesis_hash)?.ok_or_else(|| {
                sp_blockchain::Error::Backend(format!(
                    "Domain block header for #{genesis_hash:?} not found",
                ))
            })?;
            ExecutionReceipt::genesis(
                self.consensus_client.info().genesis_hash,
                *genesis_header.state_root(),
            )
        } else {
            crate::load_execution_receipt_by_domain_hash::<Block, CBlock, _>(
                &*self.client,
                parent_hash,
                parent_number,
            )?
        };

        // Get the accumulated transaction fee of all transactions included in the block
        // and used as the operator reward
        let total_rewards = self.client.runtime_api().block_rewards(header_hash)?;

        let execution_receipt = ExecutionReceipt {
            domain_block_number: header_number,
            domain_block_hash: header_hash,
            domain_block_extrinsic_root: extrinsics_root,
            parent_domain_block_receipt_hash: parent_receipt.hash(),
            consensus_block_number,
            consensus_block_hash,
            invalid_bundles,
            block_extrinsics_roots: bundle_extrinsics_roots,
            final_state_root: state_root,
            execution_trace: trace,
            execution_trace_root: sp_core::H256(trace_root),
            total_rewards,
        };

        Ok(DomainBlockResult {
            header_hash,
            header_number,
            execution_receipt,
        })
    }

    async fn build_and_import_block(
        &self,
        parent_hash: Block::Hash,
        parent_number: NumberFor<Block>,
        extrinsics: Vec<Block::Extrinsic>,
        fork_choice: ForkChoiceStrategy,
        digests: Digest,
    ) -> Result<DomainBlockBuildResult<Block>, sp_blockchain::Error> {
        let block_builder = BlockBuilder::new(
            &*self.client,
            parent_hash,
            parent_number,
            RecordProof::No,
            digests,
            &*self.backend,
            extrinsics,
        )?;

        let BuiltBlock {
            block,
            storage_changes,
            proof: _,
        } = block_builder.build()?;

        let (header, body) = block.deconstruct();
        let state_root = *header.state_root();
        let extrinsics_root = *header.extrinsics_root();
        let header_hash = header.hash();
        let header_number = *header.number();

        let block_import_params = {
            let mut import_block = BlockImportParams::new(BlockOrigin::Own, header);
            import_block.body = Some(body);
            import_block.state_action =
                StateAction::ApplyChanges(StorageChanges::Changes(storage_changes));
            import_block.fork_choice = Some(fork_choice);
            import_block
        };
        self.import_domain_block(block_import_params).await?;

        Ok(DomainBlockBuildResult {
            header_hash,
            header_number,
            state_root,
            extrinsics_root,
        })
    }

    pub(crate) async fn import_domain_block(
        &self,
        block_import_params: BlockImportParams<Block>,
    ) -> Result<(), sp_blockchain::Error> {
        let (header_number, header_hash, parent_hash) = (
            *block_import_params.header.number(),
            block_import_params.header.hash(),
            *block_import_params.header.parent_hash(),
        );

        let import_result = (&*self.block_import)
            .import_block(block_import_params)
            .await?;

        match import_result {
            ImportResult::Imported(..) => {}
            ImportResult::AlreadyInChain => {
                tracing::debug!("Block #{header_number},{header_hash:?} is already in chain");
            }
            ImportResult::KnownBad => {
                return Err(sp_consensus::Error::ClientImport(format!(
                    "Bad block #{header_number}({header_hash:?})"
                ))
                .into());
            }
            ImportResult::UnknownParent => {
                return Err(sp_consensus::Error::ClientImport(format!(
                    "Block #{header_number}({header_hash:?}) has an unknown parent: {parent_hash:?}"
                ))
                .into());
            }
            ImportResult::MissingState => {
                return Err(sp_consensus::Error::ClientImport(format!(
                    "Parent state of block #{header_number}({header_hash:?}) is missing, parent: {parent_hash:?}"
                ))
                    .into());
            }
        }

        Ok(())
    }

    pub(crate) fn on_consensus_block_processed(
        &self,
        consensus_block_hash: CBlock::Hash,
        domain_block_result: Option<DomainBlockResult<Block, CBlock>>,
        head_receipt_number: NumberFor<Block>,
    ) -> sp_blockchain::Result<()> {
        let domain_hash = match domain_block_result {
            Some(DomainBlockResult {
                header_hash,
                header_number: _,
                execution_receipt,
            }) => {
                crate::aux_schema::write_execution_receipt::<_, Block, CBlock>(
                    &*self.client,
                    head_receipt_number,
                    &execution_receipt,
                )?;

                // Notify the imported domain block when the receipt processing is done.
                let domain_import_notification = DomainBlockImportNotification {
                    domain_block_hash: header_hash,
                    consensus_block_hash,
                };

                self.import_notification_sinks.lock().retain(|sink| {
                    sink.unbounded_send(domain_import_notification.clone())
                        .is_ok()
                });

                header_hash
            }
            None => {
                // No new domain block produced, thus this consensus block should map to the same
                // domain block as its parent block
                let consensus_header = self
                    .consensus_client
                    .header(consensus_block_hash)?
                    .ok_or_else(|| {
                        sp_blockchain::Error::Backend(format!(
                            "Header for consensus block {consensus_block_hash:?} not found"
                        ))
                    })?;
                if *consensus_header.number() > self.domain_created_at + One::one() {
                    let consensus_parent_hash = consensus_header.parent_hash();
                    crate::aux_schema::best_domain_hash_for(&*self.client, consensus_parent_hash)?
                        .ok_or_else(|| {
                        sp_blockchain::Error::Backend(format!(
                            "Domain hash for consensus block {consensus_parent_hash:?} not found",
                        ))
                    })?
                } else {
                    self.client.info().genesis_hash
                }
            }
        };

        crate::aux_schema::track_domain_hash_and_consensus_hash(
            &*self.client,
            domain_hash,
            consensus_block_hash,
        )?;

        Ok(())
    }
}

pub(crate) struct ReceiptsChecker<
    Block,
    Client,
    CBlock,
    CClient,
    Backend,
    E,
    ParentChain,
    ParentChainBlock,
> {
    pub(crate) domain_id: DomainId,
    pub(crate) client: Arc<Client>,
    pub(crate) consensus_client: Arc<CClient>,
    pub(crate) consensus_network_sync_oracle: Arc<dyn SyncOracle + Send + Sync>,
    pub(crate) fraud_proof_generator:
        FraudProofGenerator<Block, CBlock, Client, CClient, Backend, E>,
    pub(crate) parent_chain: ParentChain,
    pub(crate) _phantom: std::marker::PhantomData<ParentChainBlock>,
}

impl<Block, CBlock, Client, CClient, Backend, E, ParentChain, ParentChainBlock> Clone
    for ReceiptsChecker<Block, CBlock, Client, CClient, Backend, E, ParentChain, ParentChainBlock>
where
    Block: BlockT,
    ParentChain: Clone,
{
    fn clone(&self) -> Self {
        Self {
            domain_id: self.domain_id,
            client: self.client.clone(),
            consensus_client: self.consensus_client.clone(),
            consensus_network_sync_oracle: self.consensus_network_sync_oracle.clone(),
            fraud_proof_generator: self.fraud_proof_generator.clone(),
            parent_chain: self.parent_chain.clone(),
            _phantom: self._phantom,
        }
    }
}

impl<Block, Client, CBlock, CClient, Backend, E, ParentChain, ParentChainBlock>
    ReceiptsChecker<Block, Client, CBlock, CClient, Backend, E, ParentChain, ParentChainBlock>
where
    Block: BlockT,
    CBlock: BlockT,
    ParentChainBlock: BlockT,
    NumberFor<CBlock>: Into<NumberFor<Block>>,
<<<<<<< HEAD
    NumberFor<Block>: Into<NumberFor<ParentChainBlock>>,
    Block::Hash: Into<ParentChainBlock::Hash>,
    Client: HeaderBackend<Block>
        + BlockBackend<Block>
        + ProofProvider<Block>
        + AuxStore
        + ProvideRuntimeApi<Block>
        + 'static,
    Client::Api: DomainCoreApi<Block>
        + sp_block_builder::BlockBuilder<Block>
        + sp_api::ApiExt<Block, StateBackend = StateBackendFor<Backend, Block>>,
=======
    Client:
        HeaderBackend<Block> + BlockBackend<Block> + AuxStore + ProvideRuntimeApi<Block> + 'static,
    Client::Api:
        DomainCoreApi<Block> + sp_block_builder::BlockBuilder<Block> + sp_api::ApiExt<Block>,
>>>>>>> 498c4a23
    CClient: HeaderBackend<CBlock> + BlockBackend<CBlock> + ProvideRuntimeApi<CBlock> + 'static,
    CClient::Api: DomainsApi<CBlock, NumberFor<Block>, Block::Hash>,
    Backend: sc_client_api::Backend<Block> + 'static,
    E: CodeExecutor,
    ParentChain: ParentChainInterface<Block, ParentChainBlock>,
{
    pub(crate) fn check_state_transition(
        &self,
        parent_chain_block_hash: ParentChainBlock::Hash,
        invalid_bundles: Vec<InvalidBundle<ParentChainBlock::Hash>>,
    ) -> sp_blockchain::Result<()> {
        let extrinsics = self.parent_chain.block_body(parent_chain_block_hash)?;

        let receipts = self
            .parent_chain
            .extract_receipts(parent_chain_block_hash, extrinsics.clone())?;

        let fraud_proofs = self
            .parent_chain
            .extract_fraud_proofs(parent_chain_block_hash, extrinsics)?;

        self.check_receipts(receipts, fraud_proofs, invalid_bundles)?;

        Ok(())
    }

    pub(crate) fn submit_fraud_proof(
        &self,
        parent_chain_block_hash: ParentChainBlock::Hash,
    ) -> sp_blockchain::Result<()> {
        if self.consensus_network_sync_oracle.is_major_syncing() {
            tracing::debug!(
                "Skip reporting unconfirmed bad receipt as the consensus node is still major syncing..."
            );
            return Ok(());
        }

        // Submit fraud proof for the first unconfirmed incorrect ER.
        let oldest_receipt_number = self
            .parent_chain
            .oldest_receipt_number(parent_chain_block_hash)?;
        crate::aux_schema::prune_expired_bad_receipts(&*self.client, oldest_receipt_number)?;

        if let Some(fraud_proof) = self.create_fraud_proof_for_first_unconfirmed_bad_receipt()? {
            self.parent_chain.submit_fraud_proof_unsigned(fraud_proof)?;
        }

        Ok(())
    }

    fn check_receipts(
        &self,
        receipts: Vec<ExecutionReceiptFor<Block, ParentChainBlock>>,
        fraud_proofs: Vec<FraudProof<NumberFor<ParentChainBlock>, ParentChainBlock::Hash>>,
        invalid_bundles: Vec<InvalidBundle<ParentChainBlock::Hash>>,
    ) -> Result<(), sp_blockchain::Error> {
        let mut bad_receipts_to_write = vec![];

        // write invalid bundles with invalid ER first. If the state transition itself was invalid on these
        // ERs, then they will be replaced by the next loop.
        for invalid_bundle in invalid_bundles {
            if let InvalidBundleType::InvalidReceipt(InvalidReceipt::InvalidTotalRewards {
                consensus_block_hash,
                bad_receipt_hash,
            }) = invalid_bundle.invalid_bundle_type
            {
                let local_receipt = crate::aux_schema::load_execution_receipt::<
                    _,
                    Block,
                    ParentChainBlock,
                >(&*self.client, consensus_block_hash)?
                .ok_or(sp_blockchain::Error::Backend(format!(
                    "Receipt for consensus block {consensus_block_hash} not found",
                )))?;

                bad_receipts_to_write.push((
                    local_receipt.consensus_block_number,
                    bad_receipt_hash,
                    ReceiptMismatchInfo::TotalRewardsMismatch {
                        consensus_block_hash,
                    },
                ));
            }
        }

        for execution_receipt in receipts.iter() {
            // Skip check for genesis receipt as it is generated on the domain instantiation by
            // the consensus chain.
            if execution_receipt.domain_block_number.is_zero() {
                continue;
            }

            let consensus_block_hash = execution_receipt.consensus_block_hash;

            let local_receipt = crate::aux_schema::load_execution_receipt::<
                _,
                Block,
                ParentChainBlock,
            >(&*self.client, consensus_block_hash)?
            .ok_or(sp_blockchain::Error::Backend(format!(
                "Receipt for consensus block #{},{consensus_block_hash} not found",
                execution_receipt.consensus_block_number
            )))?;

            if let Some(trace_mismatch_index) = find_trace_mismatch(
                &local_receipt.execution_trace,
                &execution_receipt.execution_trace,
            ) {
                bad_receipts_to_write.push((
                    execution_receipt.consensus_block_number,
                    execution_receipt.hash(),
                    (trace_mismatch_index, consensus_block_hash).into(),
                ));
            }
        }

        let bad_receipts_to_delete = fraud_proofs
            .into_iter()
            .filter_map(|fraud_proof| {
                match fraud_proof {
                    FraudProof::InvalidStateTransition(fraud_proof) => {
                        let bad_receipt_number = fraud_proof.parent_number + 1;
                        let bad_receipt_hash = fraud_proof.bad_receipt_hash;

                        // In order to not delete a receipt which was just inserted, accumulate the write&delete operations
                        // in case the bad receipt and corresponding fraud proof are included in the same block.
                        if let Some(index) = bad_receipts_to_write
                            .iter()
                            .map(|(_, receipt_hash, _)| receipt_hash)
                            .position(|v| *v == bad_receipt_hash)
                        {
                            bad_receipts_to_write.swap_remove(index);
                            None
                        } else {
                            Some((bad_receipt_number, bad_receipt_hash))
                        }
                    }
                    _ => None,
                }
            })
            .collect::<Vec<_>>();

        for (bad_receipt_number, bad_receipt_hash, mismatch_info) in bad_receipts_to_write {
            crate::aux_schema::write_bad_receipt::<_, ParentChainBlock>(
                &*self.client,
                bad_receipt_number,
                bad_receipt_hash,
                mismatch_info,
            )?;
        }

        for (bad_receipt_number, bad_receipt_hash) in bad_receipts_to_delete {
            if let Err(e) = crate::aux_schema::delete_bad_receipt(
                &*self.client,
                bad_receipt_number,
                bad_receipt_hash,
            ) {
                tracing::error!(
                    error = ?e,
                    ?bad_receipt_number,
                    ?bad_receipt_hash,
                    "Failed to delete bad receipt"
                );
            }
        }

        Ok(())
    }

    fn create_fraud_proof_for_first_unconfirmed_bad_receipt(
        &self,
    ) -> sp_blockchain::Result<
        Option<FraudProof<NumberFor<ParentChainBlock>, ParentChainBlock::Hash>>,
    > {
        if let Some((bad_receipt_hash, mismatch_info)) =
            crate::aux_schema::find_first_unconfirmed_bad_receipt_info::<_, Block, CBlock, _>(
                &*self.client,
                |height| {
                    self.consensus_client.hash(height)?.ok_or_else(|| {
                        sp_blockchain::Error::Backend(format!(
                            "Consensus block hash for #{height} not found",
                        ))
                    })
                },
            )?
        {
            let consensus_block_hash = mismatch_info.consensus_hash();
            let local_receipt = crate::aux_schema::load_execution_receipt::<_, Block, CBlock>(
                &*self.client,
                consensus_block_hash,
            )?
            .ok_or_else(|| {
                sp_blockchain::Error::Backend(format!(
                    "Receipt for consensus block {consensus_block_hash} not found"
                ))
            })?;

            let fraud_proof = match mismatch_info {
                ReceiptMismatchInfo::TraceMismatch { trace_index, .. } => self
                    .fraud_proof_generator
                    .generate_invalid_state_transition_proof::<ParentChainBlock>(
                        self.domain_id,
                        trace_index,
                        &local_receipt,
                        bad_receipt_hash,
                    )
                    .map_err(|err| {
                        sp_blockchain::Error::Application(Box::from(format!(
                            "Failed to generate fraud proof: {err}"
                        )))
                    })?,
                ReceiptMismatchInfo::TotalRewardsMismatch { .. } => self
                    .fraud_proof_generator
                    .generate_invalid_total_rewards_proof::<ParentChainBlock>(
                        self.domain_id,
                        &local_receipt,
                        bad_receipt_hash,
                    )
                    .map_err(|err| {
                        sp_blockchain::Error::Application(Box::from(format!(
                            "Failed to generate invalid block rewards fraud proof: {err}"
                        )))
                    })?,
            };

            return Ok(Some(fraud_proof));
        }

        Ok(None)
    }
}<|MERGE_RESOLUTION|>--- conflicted
+++ resolved
@@ -6,13 +6,7 @@
 use codec::{Decode, Encode};
 use domain_block_builder::{BlockBuilder, BuiltBlock, RecordProof};
 use domain_runtime_primitives::DomainCoreApi;
-<<<<<<< HEAD
-use sc_client_api::{
-    AuxStore, BlockBackend, Finalizer, ProofProvider, StateBackendFor, TransactionFor,
-};
-=======
-use sc_client_api::{AuxStore, BlockBackend, Finalizer};
->>>>>>> 498c4a23
+use sc_client_api::{AuxStore, BlockBackend, Finalizer, ProofProvider};
 use sc_consensus::{
     BlockImport, BlockImportParams, ForkChoiceStrategy, ImportResult, StateAction, StorageChanges,
 };
@@ -22,16 +16,11 @@
 use sp_core::traits::CodeExecutor;
 use sp_domains::fraud_proof::FraudProof;
 use sp_domains::merkle_tree::MerkleTree;
-<<<<<<< HEAD
 use sp_domains::{
     DomainId, DomainsApi, ExecutionReceipt, ExtrinsicsRoot, InvalidBundle, InvalidBundleType,
     InvalidReceipt,
 };
-use sp_runtime::traits::{Block as BlockT, HashFor, Header as HeaderT, One, Zero};
-=======
-use sp_domains::{DomainId, DomainsApi, ExecutionReceipt, ExtrinsicsRoot, InvalidBundle};
 use sp_runtime::traits::{Block as BlockT, Header as HeaderT, One, Zero};
->>>>>>> 498c4a23
 use sp_runtime::Digest;
 use std::cmp::Ordering;
 use std::sync::Arc;
@@ -600,7 +589,6 @@
     CBlock: BlockT,
     ParentChainBlock: BlockT,
     NumberFor<CBlock>: Into<NumberFor<Block>>,
-<<<<<<< HEAD
     NumberFor<Block>: Into<NumberFor<ParentChainBlock>>,
     Block::Hash: Into<ParentChainBlock::Hash>,
     Client: HeaderBackend<Block>
@@ -609,15 +597,8 @@
         + AuxStore
         + ProvideRuntimeApi<Block>
         + 'static,
-    Client::Api: DomainCoreApi<Block>
-        + sp_block_builder::BlockBuilder<Block>
-        + sp_api::ApiExt<Block, StateBackend = StateBackendFor<Backend, Block>>,
-=======
-    Client:
-        HeaderBackend<Block> + BlockBackend<Block> + AuxStore + ProvideRuntimeApi<Block> + 'static,
     Client::Api:
         DomainCoreApi<Block> + sp_block_builder::BlockBuilder<Block> + sp_api::ApiExt<Block>,
->>>>>>> 498c4a23
     CClient: HeaderBackend<CBlock> + BlockBackend<CBlock> + ProvideRuntimeApi<CBlock> + 'static,
     CClient::Api: DomainsApi<CBlock, NumberFor<Block>, Block::Hash>,
     Backend: sc_client_api::Backend<Block> + 'static,

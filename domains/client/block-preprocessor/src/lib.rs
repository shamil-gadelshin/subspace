//! This crate provides a preprocessor for the domain block, which is used to construct
//! domain extrinsics from the consensus block.
//!
//! The workflow is as follows:
//! 1. Extract domain-specific bundles from the consensus block.
//! 2. Compile the domain bundles into a list of extrinsics.
//! 3. Shuffle the extrisnics using the seed from the consensus chain.
//! 4. Filter out the invalid xdm extrinsics.
//! 5. Push back the potential new domain runtime extrisnic.

#![warn(rust_2018_idioms)]
#![feature(let_chains)]

pub mod inherents;
pub mod stateless_runtime;

use crate::inherents::is_runtime_upgraded;
use codec::Encode;
use domain_runtime_primitives::opaque::AccountId;
use sc_client_api::BlockBackend;
use sp_api::{ApiExt, ProvideRuntimeApi};
use sp_blockchain::HeaderBackend;
use sp_core::H256;
use sp_domains::core_api::DomainCoreApi;
use sp_domains::extrinsics::deduplicate_and_shuffle_extrinsics;
use sp_domains::{
    DomainId, DomainsApi, ExecutionReceipt, ExtrinsicDigest, HeaderHashingFor, InboxedBundle,
    InvalidBundleType, OpaqueBundle, OpaqueBundles, ReceiptValidity,
};
use sp_messenger::MessengerApi;
use sp_runtime::traits::{Block as BlockT, Hash as HashT, NumberFor};
use sp_state_machine::LayoutV1;
use std::collections::VecDeque;
use std::marker::PhantomData;
use std::sync::Arc;
use subspace_core_primitives::{Randomness, U256};
use subspace_runtime_primitives::Balance;

type DomainBlockElements<CBlock> = (Vec<<CBlock as BlockT>::Extrinsic>, Randomness);

enum BundleValidity<Extrinsic> {
    Valid(Vec<Extrinsic>),
    Invalid(InvalidBundleType),
}

/// Extracts the raw materials for building a new domain block from the primary block.
fn prepare_domain_block_elements<Block, CBlock, CClient>(
    consensus_client: &CClient,
    block_hash: CBlock::Hash,
) -> sp_blockchain::Result<DomainBlockElements<CBlock>>
where
    Block: BlockT,
    CBlock: BlockT,
    CClient: HeaderBackend<CBlock> + BlockBackend<CBlock> + ProvideRuntimeApi<CBlock> + Send + Sync,
    CClient::Api: DomainsApi<CBlock, Block::Header>,
{
    let extrinsics = consensus_client.block_body(block_hash)?.ok_or_else(|| {
        sp_blockchain::Error::Backend(format!("BlockBody of {block_hash:?} unavailable"))
    })?;

    let shuffling_seed = consensus_client
        .runtime_api()
        .extrinsics_shuffling_seed(block_hash)?;

    Ok((extrinsics, shuffling_seed))
}

pub struct PreprocessResult<Block: BlockT> {
    pub extrinsics: VecDeque<Block::Extrinsic>,
    pub bundles: Vec<InboxedBundle<Block::Hash>>,
}

pub struct DomainBlockPreprocessor<Block, CBlock, Client, CClient, ReceiptValidator> {
    domain_id: DomainId,
    client: Arc<Client>,
    consensus_client: Arc<CClient>,
    receipt_validator: ReceiptValidator,
    _phantom_data: PhantomData<(Block, CBlock)>,
}

impl<Block, CBlock, Client, CClient, ReceiptValidator: Clone> Clone
    for DomainBlockPreprocessor<Block, CBlock, Client, CClient, ReceiptValidator>
{
    fn clone(&self) -> Self {
        Self {
            domain_id: self.domain_id,
            client: self.client.clone(),
            consensus_client: self.consensus_client.clone(),
            receipt_validator: self.receipt_validator.clone(),
            _phantom_data: self._phantom_data,
        }
    }
}

pub trait ValidateReceipt<Block, CBlock>
where
    Block: BlockT,
    CBlock: BlockT,
{
    fn validate_receipt(
        &self,
        receipt: &ExecutionReceipt<
            NumberFor<CBlock>,
            CBlock::Hash,
            NumberFor<Block>,
            Block::Hash,
            Balance,
        >,
    ) -> sp_blockchain::Result<ReceiptValidity>;
}

impl<Block, CBlock, Client, CClient, ReceiptValidator>
    DomainBlockPreprocessor<Block, CBlock, Client, CClient, ReceiptValidator>
where
    Block: BlockT,
    Block::Hash: Into<H256>,
    CBlock: BlockT,
    CBlock::Hash: From<Block::Hash>,
    NumberFor<CBlock>: From<NumberFor<Block>>,
    Client: HeaderBackend<Block> + ProvideRuntimeApi<Block> + 'static,
    Client::Api: DomainCoreApi<Block> + MessengerApi<Block, NumberFor<Block>>,
    CClient: HeaderBackend<CBlock>
        + BlockBackend<CBlock>
        + ProvideRuntimeApi<CBlock>
        + Send
        + Sync
        + 'static,
    CClient::Api: DomainsApi<CBlock, Block::Header> + MessengerApi<CBlock, NumberFor<CBlock>>,
    ReceiptValidator: ValidateReceipt<Block, CBlock>,
{
    pub fn new(
        domain_id: DomainId,
        client: Arc<Client>,
        consensus_client: Arc<CClient>,
        receipt_validator: ReceiptValidator,
    ) -> Self {
        Self {
            domain_id,
            client,
            consensus_client,
            receipt_validator,
            _phantom_data: Default::default(),
        }
    }

    pub fn preprocess_consensus_block(
        &self,
        consensus_block_hash: CBlock::Hash,
        domain_hash: Block::Hash,
    ) -> sp_blockchain::Result<Option<PreprocessResult<Block>>> {
        let (primary_extrinsics, shuffling_seed) = prepare_domain_block_elements::<Block, CBlock, _>(
            &*self.consensus_client,
            consensus_block_hash,
        )?;

        let bundles = self
            .consensus_client
            .runtime_api()
            .extract_successful_bundles(consensus_block_hash, self.domain_id, primary_extrinsics)?;

        if bundles.is_empty()
            && !is_runtime_upgraded::<_, _, Block>(
                &self.consensus_client,
                consensus_block_hash,
                self.domain_id,
            )?
        {
            return Ok(None);
        }

        let tx_range = self
            .consensus_client
            .runtime_api()
            .domain_tx_range(consensus_block_hash, self.domain_id)?;

        let (inboxed_bundles, extrinsics) =
            self.compile_bundles_to_extrinsics(bundles, tx_range, domain_hash)?;

        let extrinsics = deduplicate_and_shuffle_extrinsics::<<Block as BlockT>::Extrinsic>(
            extrinsics,
            shuffling_seed,
        );

        Ok(Some(PreprocessResult {
            extrinsics,
            bundles: inboxed_bundles,
        }))
    }

    /// Filter out the invalid bundles first and then convert the remaining valid ones to
    /// a list of extrinsics.
    #[allow(clippy::type_complexity)]
    fn compile_bundles_to_extrinsics(
        &self,
        bundles: OpaqueBundles<CBlock, Block::Header, Balance>,
        tx_range: U256,
        at: Block::Hash,
    ) -> sp_blockchain::Result<(
        Vec<InboxedBundle<Block::Hash>>,
        Vec<(Option<AccountId>, Block::Extrinsic)>,
    )> {
        let mut inboxed_bundles = Vec::with_capacity(bundles.len());
        let mut valid_extrinsics = Vec::new();

        let runtime_api = self.client.runtime_api();
        for bundle in bundles {
            let extrinsic_root = bundle.extrinsics_root();
            match self.check_bundle_validity(&bundle, &tx_range, at)? {
                BundleValidity::Valid(extrinsics) => {
                    let extrinsics: Vec<_> = match runtime_api.extract_signer(at, extrinsics) {
                        Ok(res) => res,
                        Err(e) => {
                            tracing::error!(error = ?e, "Error at calling runtime api: extract_signer");
                            return Err(e.into());
                        }
                    };
                    let bundle_digest: Vec<_> = extrinsics
                        .iter()
                        .map(|(signer, tx)| {
                            (
                                signer.clone(),
                                ExtrinsicDigest::new::<LayoutV1<HeaderHashingFor<Block::Header>>>(
                                    tx.encode(),
                                ),
                            )
                        })
                        .collect();
                    inboxed_bundles.push(InboxedBundle::valid(
                        HeaderHashingFor::<Block::Header>::hash_of(&bundle_digest),
                        extrinsic_root,
                    ));
                    valid_extrinsics.extend(extrinsics);
                }
                BundleValidity::Invalid(invalid_bundle_type) => {
                    inboxed_bundles
                        .push(InboxedBundle::invalid(invalid_bundle_type, extrinsic_root));
                }
            }
        }

        Ok((inboxed_bundles, valid_extrinsics))
    }

    fn check_bundle_validity(
        &self,
        bundle: &OpaqueBundle<NumberFor<CBlock>, CBlock::Hash, Block::Header, Balance>,
        tx_range: &U256,
        at: Block::Hash,
    ) -> sp_blockchain::Result<BundleValidity<Block::Extrinsic>> {
        let bundle_vrf_hash =
            U256::from_be_bytes(bundle.sealed_header.header.proof_of_election.vrf_hash());

        let mut extrinsics = Vec::with_capacity(bundle.extrinsics.len());

        let domain_block_number = self
            .client
            .number(at)?
            .ok_or(sp_blockchain::Error::MissingHeader(at.to_string()))?;

        // Check the validity of each extrinsic
        //
        // NOTE: for each extrinsic the checking order must follow `InvalidBundleType::checking_order`
        let runtime_api = self.client.runtime_api();
        for (index, opaque_extrinsic) in bundle.extrinsics.iter().enumerate() {
            let decode_result = runtime_api.decode_extrinsic(at, opaque_extrinsic.clone())?;
            let extrinsic = match decode_result {
                Ok(extrinsic) => extrinsic,
                Err(err) => {
                    tracing::error!(
                        ?opaque_extrinsic,
                        ?err,
                        "Undecodable extrinsic in bundle({})",
                        bundle.hash()
                    );
                    return Ok(BundleValidity::Invalid(InvalidBundleType::UndecodableTx(
                        index as u32,
                    )));
                }
            };

            let is_within_tx_range =
                runtime_api.is_within_tx_range(at, &extrinsic, &bundle_vrf_hash, tx_range)?;

            if !is_within_tx_range {
                // TODO: Generate a fraud proof for this invalid bundle
                return Ok(BundleValidity::Invalid(InvalidBundleType::OutOfRangeTx(
                    index as u32,
                )));
            }

            // Check if this extrinsic is an inherent extrinsic.
            // If so, this is an invalid bundle since these extrinsics should not be included in the
            // bundle. Extrinsic is always decodable due to the check above.
            if runtime_api.is_inherent_extrinsic(at, &extrinsic)? {
                return Ok(BundleValidity::Invalid(
                    InvalidBundleType::InherentExtrinsic(index as u32),
                ));
            }

            // check if the extrinsic is an XDM and is valid
            if let Some(false) = runtime_api.is_xdm_valid(at, extrinsic.encode())? {
                return Ok(BundleValidity::Invalid(InvalidBundleType::InvalidXDM(
                    index as u32,
                )));
            }

            // Using one instance of runtime_api throughout the loop in order to maintain context
            // between them.
            // Using `check_extrinsics_and_do_pre_dispatch` instead of `check_transaction_validity`
            // to maintain side-effect in the storage buffer.
            let is_legal_tx = runtime_api
                .check_extrinsics_and_do_pre_dispatch(
                    at,
                    vec![extrinsic.clone()],
                    domain_block_number,
                    at,
                )?
                .is_ok();

            if !is_legal_tx {
                return Ok(BundleValidity::Invalid(InvalidBundleType::IllegalTx(
                    index as u32,
                )));
            }

<<<<<<< HEAD
=======
            // TODO: remove version check before next network
            let messenger_api_version = runtime_api
                .api_version::<dyn MessengerApi<Block, NumberFor<Block>>>(at)?
                // safe to return default version as 1 since there will always be version 1.
                .unwrap_or(1);

            if messenger_api_version >= 2 {
                // TODO: the behavior is changed, as before invalid XDM will be dropped silently,
                // and the other extrinsic of the bundle will be continue processed, now the whole
                // bundle is considered as invalid and excluded from further processing.
                if let Some(false) = runtime_api.is_xdm_valid(at, extrinsic.encode())? {
                    // TODO: Generate a fraud proof for this invalid bundle
                    return Ok(BundleValidity::Invalid(InvalidBundleType::InvalidXDM(
                        index as u32,
                    )));
                }
            }

>>>>>>> 61789fdd
            extrinsics.push(extrinsic);
        }

        Ok(BundleValidity::Valid(extrinsics))
    }
}

#[cfg(test)]
mod tests {
    use sp_domains::extrinsics::shuffle_extrinsics;
    use sp_keyring::sr25519::Keyring;
    use sp_runtime::traits::{BlakeTwo256, Hash as HashT};
    use subspace_core_primitives::Randomness;

    #[test]
    fn shuffle_extrinsics_should_work() {
        let alice = Keyring::Alice.to_account_id();
        let bob = Keyring::Bob.to_account_id();
        let charlie = Keyring::Charlie.to_account_id();

        let extrinsics = vec![
            (Some(alice.clone()), 10),
            (None, 100),
            (Some(bob.clone()), 1),
            (Some(bob), 2),
            (Some(charlie.clone()), 30),
            (Some(alice.clone()), 11),
            (Some(charlie), 31),
            (None, 101),
            (None, 102),
            (Some(alice), 12),
        ];

        let dummy_seed = Randomness::from(BlakeTwo256::hash_of(&[1u8; 64]).to_fixed_bytes());
        let shuffled_extrinsics = shuffle_extrinsics(extrinsics, dummy_seed);

        assert_eq!(
            shuffled_extrinsics,
            vec![100, 30, 10, 1, 11, 101, 31, 12, 102, 2]
        );
    }
}<|MERGE_RESOLUTION|>--- conflicted
+++ resolved
@@ -297,11 +297,19 @@
                 ));
             }
 
-            // check if the extrinsic is an XDM and is valid
-            if let Some(false) = runtime_api.is_xdm_valid(at, extrinsic.encode())? {
-                return Ok(BundleValidity::Invalid(InvalidBundleType::InvalidXDM(
-                    index as u32,
-                )));
+            // TODO: remove version check before next network
+            let messenger_api_version = runtime_api
+                .api_version::<dyn MessengerApi<Block, NumberFor<Block>>>(at)?
+                // safe to return default version as 1 since there will always be version 1.
+                .unwrap_or(1);
+
+            if messenger_api_version >= 2 {
+                // check if the extrinsic is an XDM and is valid
+                if let Some(false) = runtime_api.is_xdm_valid(at, extrinsic.encode())? {
+                    return Ok(BundleValidity::Invalid(InvalidBundleType::InvalidXDM(
+                        index as u32,
+                    )));
+                }
             }
 
             // Using one instance of runtime_api throughout the loop in order to maintain context
@@ -323,27 +331,6 @@
                 )));
             }
 
-<<<<<<< HEAD
-=======
-            // TODO: remove version check before next network
-            let messenger_api_version = runtime_api
-                .api_version::<dyn MessengerApi<Block, NumberFor<Block>>>(at)?
-                // safe to return default version as 1 since there will always be version 1.
-                .unwrap_or(1);
-
-            if messenger_api_version >= 2 {
-                // TODO: the behavior is changed, as before invalid XDM will be dropped silently,
-                // and the other extrinsic of the bundle will be continue processed, now the whole
-                // bundle is considered as invalid and excluded from further processing.
-                if let Some(false) = runtime_api.is_xdm_valid(at, extrinsic.encode())? {
-                    // TODO: Generate a fraud proof for this invalid bundle
-                    return Ok(BundleValidity::Invalid(InvalidBundleType::InvalidXDM(
-                        index as u32,
-                    )));
-                }
-            }
-
->>>>>>> 61789fdd
             extrinsics.push(extrinsic);
         }
 
